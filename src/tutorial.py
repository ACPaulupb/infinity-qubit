#!/usr/bin/env python3
"""
Tutorial Mode for Infinity Qubit
Allows users to learn about quantum computing concepts.
"""

import os
import warnings
warnings.filterwarnings("ignore", category=UserWarning, module="pygame.pkgdata")
os.environ['PYGAME_HIDE_SUPPORT_PROMPT'] = '1'

import sys
import json
import pygame
import datetime
import tkinter as tk
from qiskit_aer import Aer
from qiskit import QuantumCircuit
from qiskit.quantum_info import Statevector

from q_utils import get_colors_from_file, extract_color_palette

sys.path.append('..')
from run import PROJECT_ROOT, get_resource_path

# Get color palette
color_file_path = get_resource_path('config/color_palette.json')
palette = extract_color_palette(get_colors_from_file(color_file_path), 'tutorial_mode')


class TutorialWindow:
    SAVE_FILE = os.path.expanduser("resources/saves/infinity_qubit_tutorial_save.json")


    def __init__(self, parent, return_callback=None):
        self.parent = parent
        self.return_callback = return_callback

        # Add progress tracking with default values
        self.user_progress = {
            'current_step': 0,  # 0=bit intro, 1=qubit intro, 2=gates
            'completed_gates': [],
            'unlocked_gates': ['H'],  # Start with only H gate unlocked
            'achievements': []
        }

        # Try to load saved progress
        try:
            if os.path.exists(self.SAVE_FILE):
                with open(self.SAVE_FILE, "r") as f:
                    saved_data = json.load(f)
                    self.user_progress['completed_gates'] = saved_data.get('completed_gates', [])
                    self.user_progress['unlocked_gates'] = saved_data.get('unlocked_gates', ['H'])
                    self.user_progress['current_step'] = saved_data.get('current_step', 0)
                print("✅ Tutorial progress loaded.")
        except Exception as e:
            print(f"❌ Could not load tutorial progress: {e}")

        # Gate unlock order
        self.gate_unlock_order = ['H', 'X', 'Y', 'Z', 'S', 'T', 'CNOT', 'CZ']

        # Initialize sound system
        self.init_sound_system()

        # Create independent window instead of Toplevel
        self.window = tk.Tk()
        self.window.title("Quantum Gates Tutorial")

        # Set fullscreen mode
        screen_width = self.window.winfo_screenwidth()
        screen_height = self.window.winfo_screenheight()

        # Make window fullscreen without title bar (same as other game modes)
        self.window.overrideredirect(True)
        self.window.geometry(f"{screen_width}x{screen_height}+0+0")
        self.window.configure(bg=palette['background'])
        self.window.resizable(False, False)  # Fixed size window

        # Store dimensions (use full screen)
        self.window_width = screen_width
        self.window_height = screen_height

        # Make window visible and focused immediately
        self.window.lift()
        self.window.focus_force()

        # Handle window close event
        self.window.protocol("WM_DELETE_WINDOW", self.on_closing)

        # Handle ESC key to exit fullscreen
        self.window.bind('<Escape>', lambda e: self.on_closing())


        # Gate information
        self.gate_info = {
            'H': {
                'name': 'Hadamard Gate',
                'description': 'Creates superposition by transforming |0⟩ to |+⟩ and |1⟩ to |-⟩',
                'example': 'H|0⟩ = |+⟩ = (|0⟩ + |1⟩)/√2',
                'input_state': '|0⟩',
                'target_state': '|+⟩',
                'color': palette['H_color']
            },
            'S': {
                'name': 'S Gate (Phase)',
                'description': 'Applies a 90° phase shift to |1⟩ state',
                'example': 'S|1⟩ = i|1⟩',
                'input_state': '|1⟩',
                'target_state': 'i|1⟩',
                'color': palette['S_color']
            },
            'T': {
                'name': 'T Gate (π/8)',
                'description': 'Applies a 45° phase shift to |1⟩ state',
                'example': 'T|1⟩ = e^(iπ/4)|1⟩',
                'input_state': '|1⟩',
                'target_state': 'e^(iπ/4)|1⟩',
                'color': palette['T_color']
            },
            'CZ': {
                'name': 'Controlled-Z Gate',
                'description': 'Applies Z gate to target qubit if control qubit is |1⟩',
                'example': 'CZ|11⟩ = -|11⟩',
                'input_state': '|11⟩',
                'target_state': '-|11⟩',
                'color': palette['CZ_color']
            },
            'X': {
                'name': 'Pauli-X Gate (NOT)',
                'description': 'Flips qubit state: |0⟩↔|1⟩',
                'example': 'X|0⟩ = |1⟩, X|1⟩ = |0⟩',
                'input_state': '|0⟩',
                'target_state': '|1⟩',
                'color': palette['X_color']
            },
            'Y': {
                'name': 'Pauli-Y Gate',
                'description': 'Combination of X and Z gates with phase',
                'example': 'Y|0⟩ = i|1⟩, Y|1⟩ = -i|0⟩',
                'input_state': '|0⟩',
                'target_state': 'i|1⟩',
                'color': palette['Y_color']
            },
            'Z': {
                'name': 'Pauli-Z Gate',
                'description': 'Applies phase flip to |1⟩ state',
                'example': 'Z|0⟩ = |0⟩, Z|1⟩ = -|1⟩',
                'input_state': '|1⟩',
                'target_state': '-|1⟩',
                'color': palette['Z_color']
            },
            'CNOT': {
                'name': 'Controlled-NOT Gate',
                'description': 'Flips target qubit if control qubit is |1⟩',
                'example': 'CNOT|10⟩ = |11⟩, CNOT|00⟩ = |00⟩',
                'input_state': '|10⟩',
                'target_state': '|11⟩',
                'color': palette['CNOT_color']
            }
        }

        # Start with intro instead of main UI
        if self.user_progress['current_step'] < 2:
            self.show_intro_step()
        else:
            self.setup_ui()

        # Ensure window is visible and on top
        self.window.lift()
        self.window.focus_force()

    def save_progress(self):
        """Save tutorial progress to file."""
        try:
            # Ensure save directory exists
            save_dir = os.path.dirname(self.SAVE_FILE)
            if not os.path.exists(save_dir):
                os.makedirs(save_dir)

            data = {
                'completed_gates': self.user_progress['completed_gates'],
                'unlocked_gates': self.user_progress['unlocked_gates'],
                'current_step': self.user_progress['current_step'],
                'last_updated': datetime.datetime.now().strftime("%Y-%m-%d_%H-%M-%S")
            }
            with open(self.SAVE_FILE, "w") as f:
                json.dump(data, f)
            print("✅ Tutorial progress saved.")
        except Exception as e:
            print(f"❌ Could not save tutorial progress: {e}")


    def next_intro_step(self):
        """Move to next intro step"""
        self.play_sound('button_click')
        self.user_progress['current_step'] += 1
        self.save_progress()  # Save after step change
        self.show_intro_step()


    def prev_intro_step(self):
        """Move to previous intro step"""
        self.play_sound('button_click')
        self.user_progress['current_step'] -= 1
        self.save_progress()  # Save after step change
        self.show_intro_step()


    def start_gates_tutorial(self):
        """Start the gates tutorial"""
        self.user_progress['current_step'] = 2
        self.save_progress()  # Save after starting gates
        self.setup_ui()


    def on_gate_completed(self, gate):
        """Handle gate completion"""
        if gate not in self.user_progress['completed_gates']:
            self.user_progress['completed_gates'].append(gate)
            self.unlock_next_gate()
            self.save_progress()  # Save after completing a gate


    def show_intro_step(self):
        """Show the current intro step"""
        if self.user_progress['current_step'] == 0:
            self.show_bit_explanation()
        elif self.user_progress['current_step'] == 1:
            self.show_qubit_explanation()


    def show_bit_explanation(self):
        """Step 1 - What's a bit?"""
        # Clear window
        for widget in self.window.winfo_children():
            widget.destroy()

        # Main container
        main_frame = tk.Frame(self.window, bg=palette['background'])
        main_frame.place(relx=0, rely=0, relwidth=1, relheight=1)

        # Title
        title = tk.Label(main_frame, text="Step 1 — What's a bit?",
                        font=('Arial', max(24, int(self.window_width / 60)), 'bold'),
                        fg=palette['main_title_color'], bg=palette['background'])
        title.place(relx=0.5, rely=0.1, anchor='center')

        # Explanation text
        explanation = """A bit is the smallest piece of information a computer understands.

It can only be 0 or 1 — like an on/off switch or a light bulb that's either off (0) or on (1).

When you watch a video, play a game, or open an app, your computer is just working with billions of these 0s and 1s."""

        text_label = tk.Label(main_frame, text=explanation,
                             font=('Arial', max(14, int(self.window_width / 100))),
                             fg=palette['explanation_text_color'], bg=palette['background'],
                             wraplength=int(self.window_width * 0.7), justify=tk.CENTER)
        text_label.place(relx=0.5, rely=0.35, anchor='center')

        # Visual demonstration area
        visual_frame = tk.Frame(main_frame, bg=palette['background_2'], relief=tk.RAISED, bd=2)
        visual_frame.place(relx=0.2, rely=0.55, relwidth=0.6, relheight=0.25)

        # Interactive bit demonstration
        self.create_bit_demo(visual_frame)

        # Analogy section
        analogy_text = """Analogy: Imagine a coin lying flat on a table. If heads = 1 and tails = 0,
then the coin represents a bit — but it can only show one face at a time."""

        analogy_label = tk.Label(main_frame, text=analogy_text,
                                font=('Arial', max(12, int(self.window_width / 120)), 'italic'),
                                fg=palette['T_color'], bg=palette['background'],
                                wraplength=int(self.window_width * 0.8), justify=tk.CENTER)
        analogy_label.place(relx=0.5, rely=0.85, anchor='center')

        # Next button using canvas for macOS compatibility
        next_canvas = tk.Canvas(main_frame, width=250, height=50,
                               bg=palette['H_color'], highlightthickness=0, relief=tk.FLAT, bd=0)
        next_canvas.place(relx=0.5, rely=0.95, anchor='center')

        next_rect_id = next_canvas.create_rectangle(2, 2, 248, 48,
                                                  fill=palette['H_color'], outline=palette['H_color'], width=0)
        next_text_id = next_canvas.create_text(125, 25, text="Next: What's a Qubit? →",
                                              font=('Arial', max(12, int(self.window_width / 120)), 'bold'),
                                              fill=palette['background_3'])

        next_canvas.bind("<Button-1>", lambda e: self.next_intro_step())
        next_canvas.bind("<Enter>", lambda e: (next_canvas.itemconfig(next_rect_id, fill=palette['gate_button_active_background']),
                                              next_canvas.itemconfig(next_text_id, fill=palette['background_3'])))
        next_canvas.bind("<Leave>", lambda e: (next_canvas.itemconfig(next_rect_id, fill=palette['H_color']),
                                              next_canvas.itemconfig(next_text_id, fill=palette['background_3'])))
        next_canvas.configure(cursor='hand2')


    def create_bit_demo(self, parent):
        """Create interactive bit demonstration"""
        demo_title = tk.Label(parent, text="Interactive Bit Demo",
                             font=('Arial', max(14, int(self.window_width / 100)), 'bold'),
                             fg=palette['main_title_color'], bg=palette['background_2'])
        demo_title.place(relx=0.5, rely=0.1, anchor='center')

        # Bit state display
        self.bit_state = 0
        self.bit_display = tk.Label(parent, text="0",
                                   font=('Arial', 48, 'bold'),
                                   fg=palette['background_3'], bg=palette['X_color' if self.bit_state else 'H_color'],
                                   width=3, height=1, relief=tk.RAISED, bd=3)
        self.bit_display.place(relx=0.3, rely=0.5, anchor='center')

        # Flip button
        # Flip bit button using canvas for macOS compatibility
        flip_canvas = tk.Canvas(parent, width=100, height=40,
                               bg=palette['X_color'], highlightthickness=0, relief=tk.FLAT, bd=0)
        flip_canvas.place(relx=0.7, rely=0.5, anchor='center')

        flip_rect_id = flip_canvas.create_rectangle(2, 2, 98, 38,
                                                  fill=palette['X_color'], outline=palette['X_color'], width=0)
        flip_text_id = flip_canvas.create_text(50, 20, text="Flip Bit",
                                              font=('Arial', max(12, int(self.window_width / 120)), 'bold'),
                                              fill=palette['background_3'])

        flip_canvas.bind("<Button-1>", lambda e: self.flip_bit())
        flip_canvas.bind("<Enter>", lambda e: (flip_canvas.itemconfig(flip_rect_id, fill=palette['button_hover_background']),
                                              flip_canvas.itemconfig(flip_text_id, fill=palette['button_hover_text_color'])))
        flip_canvas.bind("<Leave>", lambda e: (flip_canvas.itemconfig(flip_rect_id, fill=palette['X_color']),
                                              flip_canvas.itemconfig(flip_text_id, fill=palette['background_3'])))
        flip_canvas.configure(cursor='hand2')

        # State label
        self.bit_label = tk.Label(parent, text="State: OFF",
                                 font=('Arial', max(10, int(self.window_width / 150))),
                                 fg=palette['explanation_text_color'], bg=palette['background_2'])
        self.bit_label.place(relx=0.5, rely=0.8, anchor='center')


    def flip_bit(self):
        """Flip the bit state"""
        self.bit_state = 1 - self.bit_state
        self.bit_display.configure(text=str(self.bit_state),
                                  bg=palette['X_color'] if self.bit_state else palette['H_color'])
        self.bit_label.configure(text=f"State: {'ON' if self.bit_state else 'OFF'}")
        self.play_sound('button_click')


    def show_qubit_explanation(self):
        """Step 2 - Enter the qubit"""
        # Clear window
        for widget in self.window.winfo_children():
            widget.destroy()

        # Main container
        main_frame = tk.Frame(self.window, bg=palette['background'])
        main_frame.place(relx=0, rely=0, relwidth=1, relheight=1)

        # Title
        title = tk.Label(main_frame, text="Step 2 — Enter the qubit",
                        font=('Arial', max(24, int(self.window_width / 60)), 'bold'),
                        fg=palette['main_title_color'], bg=palette['background'])
        title.place(relx=0.5, rely=0.08, anchor='center')

        # Explanation
        explanation = """Now comes the quantum bit, or qubit.
It's like a bit, but… it follows the rules of quantum physics, which are very different from the everyday world.

The magic property of a qubit is superposition:

Instead of being just 0 or just 1, a qubit can be in a combination of 0 and 1 at the same time."""

        text_label = tk.Label(main_frame, text=explanation,
                             font=('Arial', max(14, int(self.window_width / 100))),
                             fg=palette['explanation_text_color'], bg=palette['background'],
                             wraplength=int(self.window_width * 0.7), justify=tk.CENTER)
        text_label.place(relx=0.5, rely=0.3, anchor='center')

        # Spinning coin animation area
        animation_frame = tk.Frame(main_frame, bg=palette['background_2'], relief=tk.RAISED, bd=2)
        animation_frame.place(relx=0.2, rely=0.5, relwidth=0.6, relheight=0.25)

        self.create_spinning_coin_demo(animation_frame)

        # Analogy
        analogy_text = """Analogy: Imagine our coin spinning in the air instead of lying flat.
While spinning, it's kind of both heads and tails until you catch it and look."""

        analogy_label = tk.Label(main_frame, text=analogy_text,
                                font=('Arial', max(12, int(self.window_width / 120)), 'italic'),
                                fg=palette['S_color'], bg=palette['background'],
                                wraplength=int(self.window_width * 0.8), justify=tk.CENTER)
        analogy_label.place(relx=0.5, rely=0.8, anchor='center')

        # Navigation buttons using canvas for macOS compatibility
        # Back button
        back_canvas = tk.Canvas(main_frame, width=120, height=40,
                               bg=palette['background_2'], highlightthickness=0, relief=tk.FLAT, bd=0)
        back_canvas.place(relx=0.3, rely=0.95, anchor='center')

        back_rect_id = back_canvas.create_rectangle(2, 2, 118, 38,
                                                  fill=palette['background_2'], outline=palette['background_2'], width=0)
        back_text_id = back_canvas.create_text(60, 20, text="← Back",
                                              font=('Arial', max(12, int(self.window_width / 120)), 'bold'),
                                              fill=palette['explanation_text_color'])

        back_canvas.bind("<Button-1>", lambda e: self.prev_intro_step())
        back_canvas.bind("<Enter>", lambda e: (back_canvas.itemconfig(back_rect_id, fill=palette['button_hover_background']),
                                              back_canvas.itemconfig(back_text_id, fill=palette['button_hover_text_color'])))
        back_canvas.bind("<Leave>", lambda e: (back_canvas.itemconfig(back_rect_id, fill=palette['background_2']),
                                              back_canvas.itemconfig(back_text_id, fill=palette['explanation_text_color'])))
        back_canvas.configure(cursor='hand2')

        # Next button
        next_canvas = tk.Canvas(main_frame, width=240, height=50,
                               bg=palette['H_color'], highlightthickness=0, relief=tk.FLAT, bd=0)
        next_canvas.place(relx=0.7, rely=0.95, anchor='center')

        next_rect_id = next_canvas.create_rectangle(2, 2, 238, 48,
                                                  fill=palette['H_color'], outline=palette['H_color'], width=0)
        next_text_id = next_canvas.create_text(120, 25, text="Start Learning Gates →",
                                              font=('Arial', max(12, int(self.window_width / 120)), 'bold'),
                                              fill=palette['background_3'])

        next_canvas.bind("<Button-1>", lambda e: self.start_gates_tutorial())
        next_canvas.bind("<Enter>", lambda e: (next_canvas.itemconfig(next_rect_id, fill=palette['button_hover_background']),
                                              next_canvas.itemconfig(next_text_id, fill=palette['button_hover_text_color'])))
        next_canvas.bind("<Leave>", lambda e: (next_canvas.itemconfig(next_rect_id, fill=palette['H_color']),
                                              next_canvas.itemconfig(next_text_id, fill=palette['background_3'])))
        next_canvas.configure(cursor='hand2')


    def create_spinning_coin_demo(self, parent):
        """Create spinning coin animation demonstration"""
        demo_title = tk.Label(parent, text="Interactive Qubit Demo",
                            font=('Arial', max(14, int(self.window_width / 100)), 'bold'),
                            fg=palette['main_title_color'], bg=palette['background_2'])
        demo_title.place(relx=0.5, rely=0.1, anchor='center')

        # Coin state display (spinning animation)
        self.coin_spinning = False
        self.coin_state = "H"  # H for heads, T for tails
        self.animation_id = None

        # Create canvas for coin animation
        self.coin_canvas = tk.Canvas(parent, width=150, height=150,
                                    bg=palette['background_2'], highlightthickness=0)
        self.coin_canvas.place(relx=0.3, rely=0.5, anchor='center')

        # Initial coin drawing
        self.draw_coin()

        # Control buttons using canvas for macOS compatibility
        # Spin button
        spin_canvas = tk.Canvas(parent, width=220, height=40,
                               bg=palette['H_color'], highlightthickness=0, relief=tk.FLAT, bd=0)
        spin_canvas.place(relx=0.7, rely=0.4, anchor='center')

        spin_rect_id = spin_canvas.create_rectangle(2, 2, 218, 38,
                                                  fill=palette['H_color'], outline=palette['H_color'], width=0)
        spin_text_id = spin_canvas.create_text(110, 20, text="Spin Coin (Superposition)",
                                              font=('Arial', max(11, int(self.window_width / 130)), 'bold'),
                                              fill=palette['background_3'])

        spin_canvas.bind("<Button-1>", lambda e: self.spin_coin())
        spin_canvas.bind("<Enter>", lambda e: (spin_canvas.itemconfig(spin_rect_id, fill=palette['button_hover_background']),
                                              spin_canvas.itemconfig(spin_text_id, fill=palette['button_hover_text_color'])))
        spin_canvas.bind("<Leave>", lambda e: (spin_canvas.itemconfig(spin_rect_id, fill=palette['H_color']),
                                              spin_canvas.itemconfig(spin_text_id, fill=palette['background_3'])))
        spin_canvas.configure(cursor='hand2')

        # Measure button
        measure_canvas = tk.Canvas(parent, width=180, height=40,
                                  bg=palette['X_color'], highlightthickness=0, relief=tk.FLAT, bd=0)
        measure_canvas.place(relx=0.7, rely=0.6, anchor='center')

        measure_rect_id = measure_canvas.create_rectangle(2, 2, 178, 38,
                                                        fill=palette['X_color'], outline=palette['X_color'], width=0)
        measure_text_id = measure_canvas.create_text(90, 20, text="Measure (Collapse)",
                                                    font=('Arial', max(11, int(self.window_width / 130)), 'bold'),
                                                    fill=palette['background_3'])

        measure_canvas.bind("<Button-1>", lambda e: self.measure_coin())
        measure_canvas.bind("<Enter>", lambda e: (measure_canvas.itemconfig(measure_rect_id, fill=palette['button_hover_background']),
                                                 measure_canvas.itemconfig(measure_text_id, fill=palette['button_hover_text_color'])))
        measure_canvas.bind("<Leave>", lambda e: (measure_canvas.itemconfig(measure_rect_id, fill=palette['X_color']),
                                                 measure_canvas.itemconfig(measure_text_id, fill=palette['background_3'])))
        measure_canvas.configure(cursor='hand2')

        # State label
        self.coin_label = tk.Label(parent, text="State: Heads (|0⟩)",
                                font=('Arial', max(10, int(self.window_width / 150))),
                                fg=palette['explanation_text_color'], bg=palette['background_2'])
        self.coin_label.place(relx=0.5, rely=0.85, anchor='center')


    def draw_coin(self):
        """Draw the coin on canvas"""
        self.coin_canvas.delete("all")

        # Coin circle
        if self.coin_spinning:
            # Draw spinning coin (ellipse to show rotation)
            self.coin_canvas.create_oval(25, 50, 125, 100,
                                        fill=palette['S_color'], outline=palette['background_3'], width=3)
            self.coin_canvas.create_text(75, 75, text="?",
                                        font=('Arial', 24, 'bold'), fill=palette['background_3'])
        else:
            # Draw static coin
            color = palette['H_color'] if self.coin_state == "H" else palette['X_color']
            self.coin_canvas.create_oval(25, 25, 125, 125,
                                        fill=color, outline=palette['background_3'], width=3)
            self.coin_canvas.create_text(75, 75, text=self.coin_state,
                                        font=('Arial', 32, 'bold'), fill=palette['background_3'])


    def spin_coin(self):
        """Start spinning animation (superposition)"""
        if not self.coin_spinning:
            self.coin_spinning = True
            self.coin_label.configure(text="State: Superposition (|0⟩ + |1⟩)")
            self.animate_spin()
            self.play_sound('button_click')


    def measure_coin(self):
        """Stop spinning and collapse to definite state"""
        if self.coin_spinning:
            self.coin_spinning = False
            if self.animation_id:
                self.window.after_cancel(self.animation_id)

            # Random collapse to H or T
            import random
            self.coin_state = "H" if random.random() < 0.5 else "T"
            state_text = "Heads (|0⟩)" if self.coin_state == "H" else "Tails (|1⟩)"
            self.coin_label.configure(text=f"State: {state_text}")

            self.draw_coin()
            self.play_sound('success')


    def animate_spin(self):
        """Animate the spinning coin"""
        if self.coin_spinning:
            self.draw_coin()
            # Continue animation
            self.animation_id = self.window.after(200, self.animate_spin)


    def next_intro_step(self):
        """Move to next intro step"""
        self.play_sound('button_click')
        self.user_progress['current_step'] += 1
        self.show_intro_step()


    def prev_intro_step(self):
        """Move to previous intro step"""
        self.play_sound('button_click')
        self.user_progress['current_step'] -= 1
        self.show_intro_step()


    def start_gates_tutorial(self):
        """Start the gates tutorial"""
        self.user_progress['current_step'] = 2
        self.setup_ui()


    def create_canvas_dialog_button(self, parent, text, command, width, height, bg_color, fg_color, padx=0, pady=0):
        """Create a canvas-based button for macOS compatibility"""
        # Create frame for proper packing
        btn_frame = tk.Frame(parent, bg=parent.cget('bg'))
        btn_frame.pack(padx=padx, pady=pady)

        # Create canvas for the button
        btn_canvas = tk.Canvas(btn_frame, width=width, height=height,
                              bg=bg_color, highlightthickness=0, relief=tk.FLAT, bd=0)
        btn_canvas.pack()

        # Create button rectangle and text
        rect_id = btn_canvas.create_rectangle(2, 2, width-2, height-2,
                                            fill=bg_color, outline=bg_color, width=0)
        text_id = btn_canvas.create_text(width//2, height//2, text=text,
                                       font=('Arial', 12, 'bold'), fill=fg_color)

        # Add click handler
        def on_click(event):
            command()

        # Add hover effects
        def on_enter(event):
            btn_canvas.itemconfig(rect_id, fill=palette['button_hover_background'])
            btn_canvas.itemconfig(text_id, fill=palette['button_hover_text_color'])

        def on_leave(event):
            btn_canvas.itemconfig(rect_id, fill=bg_color)
            btn_canvas.itemconfig(text_id, fill=fg_color)

        btn_canvas.bind("<Button-1>", on_click)
        btn_canvas.bind("<Enter>", on_enter)
        btn_canvas.bind("<Leave>", on_leave)
        btn_canvas.configure(cursor='hand2')

        return btn_canvas


    def init_sound_system(self):
        """Initialize the sound system (same as puzzle_mode)"""
        try:
            # Initialize pygame mixer
            pygame.mixer.init(frequency=22050, size=-16, channels=2, buffer=512)
            self.sound_enabled = True
            self.load_sounds()
        except pygame.error:
            print("Warning: Could not initialize sound system")
            self.sound_enabled = False


    def load_sounds(self):
        """Load sound effects for the tutorial mode (same as puzzle_mode)"""
        try:
            # Define sound file paths
            sound_files = {
                'button_click': get_resource_path('resources/sounds/click.wav'),
                'success': get_resource_path('resources/sounds/correct.wav'),
            }

            # Load sounds into pygame
            self.sounds = {}
            for sound_name, file_path in sound_files.items():
                try:
                    self.sounds[sound_name] = pygame.mixer.Sound(file_path)
                    print(f"✅ Loaded sound: {sound_name}")
                except pygame.error as e:
                    print(f"⚠️ Could not load {sound_name} from {file_path}: {e}")
                    # Create a placeholder/dummy sound or skip this sound
                    self.sounds[sound_name] = None

        except Exception as e:
            print(f"Warning: Could not load sounds: {e}")
            self.sound_enabled = False
            self.sounds = {}


    def play_sound(self, sound_name):
        """Play a sound effect (same as puzzle_mode)"""
        if not self.sound_enabled:
            return

        try:
            if sound_name in self.sounds and self.sounds[sound_name] is not None:
                self.sounds[sound_name].play()
            else:
                print(f"⚠️ Sound '{sound_name}' not available")
        except Exception as e:
            print(f"Warning: Could not play sound {sound_name}: {e}")


    def setup_ui(self):
        """Setup the tutorial interface with enhanced layout using relative positioning"""
        # Main container with gradient-like effect
        main_frame = tk.Frame(self.window, bg=palette['main_frame_background'])
        main_frame.place(relx=0, rely=0, relwidth=1, relheight=1)

        # Add subtle top border
        top_border = tk.Frame(main_frame, bg=palette['top_border_color'])
        top_border.place(relx=0, rely=0, relwidth=1, relheight=0.005)

        # Content frame
        content_frame = tk.Frame(main_frame, bg=palette['main_container_background'])
        content_frame.place(relx=0, rely=0.005, relwidth=1, relheight=0.995)

        # Create header with navigation
        self.create_header(content_frame)

        # Main content container - moved up and made larger since we removed explanation
        main_container = tk.Frame(content_frame, bg=palette['main_container_background'])
        main_container.place(relx=0.05, rely=0.15, relwidth=0.9, relheight=0.8)

        # Remove the explanation_frame section entirely
        # Gates section with enhanced styling - now takes full space
        gates_frame = tk.Frame(main_container, bg=palette['main_container_background'], relief=tk.RAISED, bd=2)
        gates_frame.place(relx=0, rely=0, relwidth=1, relheight=1)  # Changed to take full space

        gates_title = tk.Label(gates_frame, text="Interactive Gate Tutorials",
                            font=('Arial', max(16, int(self.window_width / 80)), 'bold'),
                            fg=palette['gates_title_color'], bg=palette['main_container_background'])
        gates_title.place(relx=0.5, rely=0.1, anchor='center')

        # Gates grid with better organization
        gates_container = tk.Frame(gates_frame, bg=palette['main_container_background'])
        gates_container.place(relx=0.1, rely=0.25, relwidth=0.8, relheight=0.65)

        # Gate order
        gate_order = [
            ['H', 'X', 'Y', 'Z'],      # First row: H → X → Y → Z
            ['S', 'T', 'CNOT', 'CZ']   # Second row: S → T → CNOT → CZ
        ]

        # Create gates using relative positioning in 2x4 grid
        for row_idx, row in enumerate(gate_order):
            for col_idx, gate in enumerate(row):
                relx = col_idx * 0.25 + 0.125  # Center each gate in its column
                rely = row_idx * 0.5 + 0.25    # Center each gate in its row
                self.create_enhanced_gate_button(gates_container, gate, relx, rely)


    def create_header(self, parent):
        """Create header with navigation using relative positioning"""
        header_frame = tk.Frame(parent, bg=palette['main_container_background'])
        header_frame.place(relx=0.05, rely=0.02, relwidth=0.9, relheight=0.12)

        # Title on the left
        title_label = tk.Label(header_frame, text="Quantum Gates Tutorial",
                            font=('Arial', max(20, int(self.window_width / 80)), 'bold'),
                            fg=palette['main_title_color'], bg=palette['main_container_background'])
        title_label.place(relx=0, rely=0.2, anchor='w')

        # Subtitle below title
        subtitle_label = tk.Label(header_frame,
                                text="Learn quantum gates through interactive examples",
                                font=('Arial', max(11, int(self.window_width / 140)), 'italic'),
                                fg=palette['main_subtitle_color'], bg=palette['main_container_background'])
        subtitle_label.place(relx=0, rely=0.7, anchor='w')

        # Navigation buttons on the right
        if self.return_callback:
<<<<<<< HEAD
            # Add Help/Info button using canvas for macOS compatibility
            help_canvas = tk.Canvas(header_frame, width=80, height=35,
                                   bg=palette['background_3'], highlightthickness=0, relief=tk.FLAT, bd=0)
            help_canvas.place(relx=0.88, rely=0.5, anchor='e')

            help_rect_id = help_canvas.create_rectangle(2, 2, 78, 33,
                                                      fill=palette['background_3'], outline=palette['background_3'], width=0)
            help_text_id = help_canvas.create_text(40, 17, text="? Help",
                                                  font=('Arial', max(10, int(self.window_width / 150)), 'bold'),
                                                  fill=palette['main_title_color'])

            help_canvas.bind("<Button-1>", lambda e: self.show_help())
            help_canvas.bind("<Enter>", lambda e: (help_canvas.itemconfig(help_rect_id, fill=palette['main_title_color']),
                                                  help_canvas.itemconfig(help_text_id, fill=palette['background_3'])))
            help_canvas.bind("<Leave>", lambda e: (help_canvas.itemconfig(help_rect_id, fill=palette['background_3']),
                                                  help_canvas.itemconfig(help_text_id, fill=palette['main_title_color'])))
            help_canvas.configure(cursor='hand2')

            # Canvas-based main menu button for better color control on macOS
            button_width = max(120, int(self.window_width / 12))
            button_height = max(35, int(self.window_height / 25))

            main_menu_canvas = tk.Canvas(header_frame,
                                       width=button_width,
                                       height=button_height,
                                       bg=palette['background_2'],
                                       highlightthickness=0,
                                       bd=0)
            main_menu_canvas.place(relx=1, rely=0.5, anchor='e')

            # Draw button background
            main_menu_canvas.create_rectangle(2, 2, button_width-2, button_height-2,
                                            fill=palette['background_2'],
                                            outline="#2b3340", width=1,
                                            tags="menu_bg")

            # Add text to button
            main_menu_canvas.create_text(button_width//2, button_height//2,
                                       text="Main Menu",
                                       font=('Arial', max(10, int(self.window_width / 150)), 'bold'),
                                       fill=palette['main_menu_button_text_color'],
                                       tags="menu_text")

            # Bind click events
            def on_menu_click(event):
                self.return_to_main_menu()

            def on_menu_enter(event):
                main_menu_canvas.itemconfig("menu_bg", fill=palette['main_title_color'])
                main_menu_canvas.itemconfig("menu_text", fill=palette['background_3'])
                main_menu_canvas.configure(cursor="hand2")

            def on_menu_leave(event):
                main_menu_canvas.itemconfig("menu_bg", fill=palette['background_2'])
                main_menu_canvas.itemconfig("menu_text", fill=palette['main_menu_button_text_color'])
                main_menu_canvas.configure(cursor="")

            main_menu_canvas.bind("<Button-1>", on_menu_click)
            main_menu_canvas.bind("<Enter>", on_menu_enter)
            main_menu_canvas.bind("<Leave>", on_menu_leave)

        else:
            # Close Tutorial button using canvas for macOS compatibility
            close_canvas = tk.Canvas(header_frame, width=160, height=40,
                                   bg=palette['background_2'], highlightthickness=0, relief=tk.FLAT, bd=0)
            close_canvas.place(relx=1, rely=0.5, anchor='e')

            close_rect_id = close_canvas.create_rectangle(2, 2, 158, 38,
                                                        fill=palette['background_2'], outline=palette['background_2'], width=0)
            close_text_id = close_canvas.create_text(80, 20, text="Close Tutorial",
                                                    font=('Arial', max(10, int(self.window_width / 150)), 'bold'),
                                                    fill=palette['close_button_text_color'])

            close_canvas.bind("<Button-1>", lambda e: self.window.destroy())
            close_canvas.bind("<Enter>", lambda e: (close_canvas.itemconfig(close_rect_id, fill=palette['close_button_text_color']),
                                                   close_canvas.itemconfig(close_text_id, fill=palette['close_button_hover_text_color']),
                                                   self.play_sound('gate_hover')))
            close_canvas.bind("<Leave>", lambda e: (close_canvas.itemconfig(close_rect_id, fill=palette['background_2']),
                                                   close_canvas.itemconfig(close_text_id, fill=palette['close_button_text_color'])))
            close_canvas.configure(cursor='hand2')

=======
            # Add Help/Info button - styled like Load Circuit dialog
            help_btn = tk.Button(header_frame, text="? Help",
                            command=self.show_help,
                            font=('Arial', max(10, int(self.window_width / 150)), 'bold'),
                            bg=palette['background_3'], fg=palette['main_title_color'],  # Dark bg, green text
                            padx=12, pady=6,
                            cursor='hand2',
                            relief=tk.RAISED,
                            bd=2)
            help_btn.place(relx=0.88, rely=0.5, anchor='e')  # Positioned closer to main menu

            main_menu_btn = tk.Button(header_frame, text="🏠 Main Menu",
                                    command=self.return_to_main_menu,
                                    font=('Arial', max(10, int(self.window_width / 150)), 'bold'),
                                    bg=palette['background_2'], fg=palette['main_menu_button_text_color'],
                                    padx=15, pady=8,
                                    cursor='hand2',
                                    relief=tk.FLAT,
                                    borderwidth=1)
            main_menu_btn.place(relx=1, rely=0.5, anchor='e')

            # Add hover effects for both buttons
            def on_help_enter(event):
                help_btn.configure(bg=palette['main_title_color'], fg=palette['background_3'])
            def on_help_leave(event):
                help_btn.configure(bg=palette['background_3'], fg=palette['main_title_color'])

            def on_nav_enter(event):
                main_menu_btn.configure(bg=palette['main_menu_button_text_color'], fg=palette['background_3'])
            def on_nav_leave(event):
                main_menu_btn.configure(bg=palette['background_2'], fg=palette['main_menu_button_text_color'])

            help_btn.bind("<Enter>", on_help_enter)
            help_btn.bind("<Leave>", on_help_leave)
            main_menu_btn.bind("<Enter>", on_nav_enter)
            main_menu_btn.bind("<Leave>", on_nav_leave)
        else:
            close_btn = tk.Button(header_frame, text="❌ Close Tutorial",
                                command=self.window.destroy,
                                font=('Arial', max(10, int(self.window_width / 150)), 'bold'),
                                bg=palette['background_2'], fg=palette['close_button_text_color'],
                                padx=15, pady=8,
                                cursor='hand2',
                                relief=tk.FLAT,
                                borderwidth=1)
            close_btn.place(relx=1, rely=0.5, anchor='e')

            # Add hover effect
            def on_close_enter(event):
                close_btn.configure(bg=palette['close_button_text_color'], fg=palette['close_button_hover_text_color'])
            def on_close_leave(event):
                close_btn.configure(bg=palette['background_2'], fg=palette['close_button_text_color'])

            close_btn.bind("<Enter>", on_close_enter)
            close_btn.bind("<Leave>", on_close_leave)
>>>>>>> 6890c577

    def show_help(self):
        """Show help information in a custom styled popup"""
        self.play_sound('button_click')

        # Create custom help window
        help_window = tk.Toplevel()
        help_window.title("Tutorial Help")
        help_window.configure(bg=palette['background'])
        help_window.transient(self.window)

        # Make it fullscreen
        screen_width = help_window.winfo_screenwidth()
        screen_height = help_window.winfo_screenheight()
        help_window.overrideredirect(True)  # Remove window decorations for fullscreen
        help_window.geometry(f"{screen_width}x{screen_height}+0+0")

        # Make it always on top and ensure visibility BEFORE grab_set
        help_window.attributes('-topmost', True)
        help_window.lift()
        help_window.update_idletasks()  # Make sure window is rendered
        help_window.deiconify()  # Ensure it's visible

        # NOW set grab after window is fully visible
        help_window.grab_set()

        # Main container with border
        main_frame = tk.Frame(help_window, bg=palette['main_container_background'], relief=tk.RAISED, bd=3)
        main_frame.pack(fill=tk.BOTH, expand=True, padx=5, pady=5)

        # Header section with back button
        header_frame = tk.Frame(main_frame, bg=palette['background_3'], height=80)
        header_frame.pack(fill=tk.X, padx=5, pady=5)
        header_frame.pack_propagate(False)

        # Back button in top-left corner of header
        back_btn = tk.Button(header_frame, text="← Back",
                            command=help_window.destroy,
                            font=('Arial', 12, 'bold'),
                            bg=palette['background_2'], fg=palette['main_title_color'],
                            padx=20, pady=8, cursor='hand2',
                            relief=tk.RAISED, bd=2)
        back_btn.place(relx=0.02, rely=0.5, anchor='w')

        # Title with icon (centered)
        title_label = tk.Label(header_frame, text="Quantum Gates Tutorial Help",
                            font=('Arial', 24, 'bold'),
                            fg=palette['main_title_color'], bg=palette['background_3'])
        title_label.place(relx=0.5, rely=0.5, anchor='center')

        # Content area with scrollbar
        content_frame = tk.Frame(main_frame, bg=palette['main_container_background'])
        content_frame.pack(fill=tk.BOTH, expand=True, padx=5, pady=5)

        # Create scrollable text area
        canvas = tk.Canvas(content_frame, bg=palette['main_frame_background'], highlightthickness=0)
        scrollbar = tk.Scrollbar(content_frame, orient="vertical", command=canvas.yview,
                                bg=palette['background_2'], troughcolor=palette['background'],
                                activebackground=palette['scrollbar_active_background'])
        scrollable_frame = tk.Frame(canvas, bg=palette['main_frame_background'])

        scrollable_frame.bind(
            "<Configure>",
            lambda e: canvas.configure(scrollregion=canvas.bbox("all"))
        )

        canvas.create_window((0, 0), window=scrollable_frame, anchor="nw")
        canvas.configure(yscrollcommand=scrollbar.set)

        # Pack canvas and scrollbar
        canvas.pack(side="left", fill="both", expand=True)
        scrollbar.pack(side="right", fill="y")

        # Help content sections
        help_sections = [
            {
                'title': 'What are Quantum Gates?',
                'content': 'Quantum gates are the fundamental building blocks of quantum circuits. Unlike classical logic gates that work with bits (0 or 1), quantum gates operate on qubits that can exist in superposition states.',
                'color': palette['main_title_color']
            },
            {
                'title': 'How to Use:',
                'content': '• Click on unlocked gates to open interactive tutorials\n• Complete gates in order: H → X → Y → Z → S → T → CNOT → CZ\n• Each gate tutorial includes circuit building and results\n• Experiment with multiple gates to see cumulative effects',
                'color': palette['H_color']
            },
            {
                'title': 'Gate Unlocking:',
                'content': 'Gates unlock progressively as you complete previous ones. Start with the Hadamard (H) gate to begin your quantum journey!',
                'color': palette['X_color']
            },
            {
                'title': 'Tips:',
                'content': '• Take your time to understand each gate\'s effect\n• Try different combinations in the circuit builder\n• Read the mathematical examples for deeper understanding\n• Run circuits multiple times to see consistent results',
                'color': palette['Y_color']
            },
            {
                'title': 'Quick Reference:',
                'content': 'H Gate: Creates superposition\nX Gate: Flips qubit (NOT gate)\nY Gate: Complex rotation with phase\nZ Gate: Phase flip\nS Gate: 90° phase shift\nT Gate: 45° phase shift\nCNOT: Controlled NOT (entanglement)\nCZ: Controlled Z (entanglement)',
                'color': palette['Z_color']
            }
        ]

        # Add sections to scrollable frame
        for i, section in enumerate(help_sections):
            # Section container with styling - remove left/right padding to span full width
            section_frame = tk.Frame(scrollable_frame, bg=palette['background_2'], relief=tk.RAISED, bd=2)
            section_frame.pack(fill=tk.X, padx=0, pady=12)  # Changed padx from 15 to 0

            # Section header - full width colored line
            header_bg = tk.Frame(section_frame, bg=section['color'], height=8)  # Made slightly thicker
            header_bg.pack(fill=tk.X, padx=0, pady=0)  # No padding to span full width

            # Title
            title_frame = tk.Frame(section_frame, bg=palette['background_2'])
            title_frame.pack(fill=tk.X, padx=20, pady=(15, 8))

            title_label = tk.Label(title_frame, text=section['title'],
                                font=('Arial', 16, 'bold'),
                                fg=section['color'], bg=palette['background_2'],
                                anchor='w')
            title_label.pack(fill=tk.X)

            # Content
            content_frame_inner = tk.Frame(section_frame, bg=palette['background_2'])
            content_frame_inner.pack(fill=tk.X, padx=20, pady=(0, 20))

            content_label = tk.Label(content_frame_inner, text=section['content'],
                                    font=('Arial', 13),
                                    fg=palette['explanation_text_color'], bg=palette['background_2'],
                                    anchor='w', justify=tk.LEFT, wraplength=screen_width-100)
            content_label.pack(fill=tk.X)

        # Button frame
        button_frame = tk.Frame(main_frame, bg=palette['main_container_background'], height=80)
        button_frame.pack(fill=tk.X, padx=5, pady=5)
        button_frame.pack_propagate(False)

        # Close button with styling
        close_btn = tk.Button(button_frame, text="Close Help",
                            command=help_window.destroy,
                            font=('Arial', 14, 'bold'),
                            bg=palette['H_color'], fg=palette['background_3'],
                            padx=40, pady=15, cursor='hand2',
                            relief=tk.RAISED, bd=3)
        close_btn.pack(pady=20)

        # Button hover effects for both buttons
        def on_back_enter(event):
            back_btn.configure(bg=palette['main_title_color'], fg=palette['background_3'])
        def on_back_leave(event):
            back_btn.configure(bg=palette['background_2'], fg=palette['main_title_color'])

        def on_close_enter(event):
            close_btn.configure(bg=palette['main_title_color'], fg=palette['background_3'])
        def on_close_leave(event):
            close_btn.configure(bg=palette['H_color'], fg=palette['background_3'])

        back_btn.bind("<Enter>", on_back_enter)
        back_btn.bind("<Leave>", on_back_leave)
        close_btn.bind("<Enter>", on_close_enter)
        close_btn.bind("<Leave>", on_close_leave)

        # Handle window close and ESC key
        def close_help():
            help_window.destroy()

        help_window.protocol("WM_DELETE_WINDOW", close_help)
        help_window.bind('<Escape>', lambda e: close_help())

        # Bind mouse wheel to canvas for scrolling
        def _on_mousewheel(event):
            canvas.yview_scroll(int(-1*(event.delta/120)), "units")

        # Bind mousewheel events
        def bind_mousewheel(event):
            canvas.bind_all("<MouseWheel>", _on_mousewheel)

        def unbind_mousewheel(event):
            canvas.unbind_all("<MouseWheel>")

        canvas.bind('<Enter>', bind_mousewheel)
        canvas.bind('<Leave>', unbind_mousewheel)

        # Focus and show
        help_window.focus_force()
        help_window.lift()


    def return_to_main_menu(self):
        """Return to main menu"""
        self.play_sound('button_click')
        if self.return_callback:
            try:
                # Create main menu FIRST
                from game_mode_selection import GameModeSelection
                selection_window = GameModeSelection()

                # Make sure new window is visible
                selection_window.root.update()
                selection_window.root.lift()
                selection_window.root.focus_force()

                # THEN destroy current window
                self.window.destroy()

                # Start the main menu mainloop
                selection_window.run()

            except ImportError as e:
                print(f"Error importing game mode selection: {e}")
                self.window.destroy()
            except Exception as e:
                print(f"Error returning to main menu: {e}")
                self.window.destroy()
        else:
            self.window.destroy()


    def on_closing(self):
        """Handle window close event"""
        self.play_sound('button_click')
        if self.return_callback:
            try:
                # Create main menu FIRST
                from game_mode_selection import GameModeSelection
                selection_window = GameModeSelection()

                # Make sure new window is visible
                selection_window.root.update()
                selection_window.root.lift()
                selection_window.root.focus_force()

                # THEN destroy current window
                self.window.destroy()

                # Start the main menu mainloop
                selection_window.run()

            except ImportError as e:
                print(f"Error importing game mode selection: {e}")
                self.window.destroy()
            except Exception as e:
                print(f"Error returning to main menu: {e}")
                self.window.destroy()
        else:
            self.window.destroy()


    def create_enhanced_gate_button(self, parent, gate, relx, rely):
        """Create enhanced gate button - only if unlocked"""
        if gate not in self.user_progress['unlocked_gates']:
            # Show locked gate
            gate_container = tk.Frame(parent, bg=palette['background'], relief=tk.RAISED, bd=2)
            gate_container.place(relx=relx, rely=rely, anchor='center', relwidth=0.15, relheight=0.45)

            locked_btn = tk.Label(gate_container, text="Locked",
                                 font=('Arial', max(16, int(self.window_width / 100))),
                                 bg=palette['background'], fg=palette['explanation_text_color'])
            locked_btn.place(relx=0.5, rely=0.35, anchor='center')

            locked_label = tk.Label(gate_container, text="Complete previous gate",
                                   font=('Arial', max(6, int(self.window_width / 220))),
                                   fg=palette['explanation_text_color'], bg=palette['background'])
            locked_label.place(relx=0.5, rely=0.8, anchor='center')
            return

        gate_container = tk.Frame(parent, bg=palette['background_2'], relief=tk.RAISED, bd=2)
        gate_container.place(relx=relx, rely=rely, anchor='center', relwidth=0.15, relheight=0.45)

        # Gate button with enhanced styling
        gate_info = self.gate_info[gate]
        btn = tk.Button(gate_container, text=gate,
                       command=lambda g=gate: self.open_gate_tutorial_with_progress(g),
                       font=('Arial', max(16, int(self.window_width / 100)), 'bold'),
                       bg=gate_info['color'], fg=palette['background_3'],
                       relief=tk.FLAT, bd=0,
                       cursor='hand2',
                       activebackground=palette['gate_button_active_background'], activeforeground=palette['background_3'])
        btn.place(relx=0.5, rely=0.35, anchor='center', relwidth=0.85, relheight=0.6)

        # Gate name label with better styling
        name_label = tk.Label(gate_container, text=gate_info['name'],
                             font=('Arial', max(8, int(self.window_width / 180)), 'bold'),
                             fg=palette['gate_name_label_color'], bg=palette['background_2'])
        name_label.place(relx=0.5, rely=0.8, anchor='center')

        # Add hover effects
        original_bg = gate_info['color']

        def on_enter(event):
            btn.configure(bg=palette['gate_button_active_background'], fg=palette['background_3'])

        def on_leave(event):
            btn.configure(bg=original_bg, fg=palette['background_3'])

        btn.bind("<Enter>", on_enter)
        btn.bind("<Leave>", on_leave)


    def open_gate_tutorial_with_progress(self, gate):
        """Open gate tutorial with progress tracking"""
        self.play_sound('button_click')
        tutorial = GateTutorial(self.window, gate, self.gate_info[gate],
                            completion_callback=lambda: self.on_gate_completed(gate))


    def on_gate_completed(self, gate):
        """Handle gate completion"""
        if gate not in self.user_progress['completed_gates']:
            self.user_progress['completed_gates'].append(gate)
            self.unlock_next_gate()
            self.save_progress()


    def unlock_next_gate(self):
        """Unlock the next gate in sequence"""
        current_index = len(self.user_progress['unlocked_gates']) - 1
        if current_index + 1 < len(self.gate_unlock_order):
            next_gate = self.gate_unlock_order[current_index + 1]
            if next_gate not in self.user_progress['unlocked_gates']:
                self.user_progress['unlocked_gates'].append(next_gate)
                self.setup_ui()  # Refresh UI to show new gate


class GateTutorial:
    def __init__(self, parent, gate, gate_info, completion_callback=None):
        self.parent = parent
        self.gate = gate
        self.gate_info = gate_info
        self.placed_gates = []
        self.completion_callback = completion_callback  # Add this line
        self.return_callback = None

        # Initialize sound system
        self.init_sound_system()

        # Get screen dimensions for fullscreen
        screen_width = parent.winfo_screenwidth()
        screen_height = parent.winfo_screenheight()

        self.window = tk.Toplevel(parent)
        self.window.title(f" {gate_info['name']} Tutorial")

        # Make window fullscreen without title bar
        self.window.overrideredirect(True)
        self.window.geometry(f"{screen_width}x{screen_height}+0+0")
        self.window.configure(bg=palette['background'])

        # Store dimensions
        self.window_width = screen_width
        self.window_height = screen_height

        # Make window modal
        self.window.transient(parent)
        self.window.grab_set()
        self.window.focus_set()

        # Handle ESC key to exit fullscreen
        self.window.bind('<Escape>', lambda e: self.close_tutorial())

        self.setup_ui()


    def init_sound_system(self):
        """Initialize the sound system (same as TutorialWindow)"""
        try:
            # Use parent's sound system if available
            if hasattr(self.parent, 'master') and hasattr(self.parent.master, 'sound_enabled'):
                self.sound_enabled = self.parent.master.sound_enabled
                self.sounds = getattr(self.parent.master, 'sounds', {})
                return

            # Initialize pygame mixer
            pygame.mixer.init(frequency=22050, size=-16, channels=2, buffer=512)
            self.sound_enabled = True
            self.load_sounds()
        except pygame.error:
            print("Warning: Could not initialize sound system")
            self.sound_enabled = False


    def load_sounds(self):
        """Load sound effects for the gate tutorial"""
        try:
            # Define sound file paths
            sound_files = {
                'button_click': get_resource_path('resources/sounds/click.wav'),
                'gate_place': get_resource_path('resources/sounds/add_gate.wav'),
                'success': get_resource_path('resources/sounds/correct.wav'),
                'error': get_resource_path('resources/sounds/wrong.wav'),
                'clear': get_resource_path('resources/sounds/clear.wav'),
            }

            # Load sounds into pygame
            self.sounds = {}
            for sound_name, file_path in sound_files.items():
                try:
                    self.sounds[sound_name] = pygame.mixer.Sound(file_path)
                except pygame.error as e:
                    print(f"⚠️ Could not load {sound_name} from {file_path}: {e}")
                    self.sounds[sound_name] = None

        except Exception as e:
            print(f"Warning: Could not load sounds: {e}")
            self.sound_enabled = False
            self.sounds = {}


    def play_sound(self, sound_name):
        """Play a sound effect"""
        if not self.sound_enabled:
            return

        try:
            if sound_name in self.sounds and self.sounds[sound_name] is not None:
                self.sounds[sound_name].play()
        except Exception as e:
            print(f"Warning: Could not play sound {sound_name}: {e}")


    def center_window(self):
        """Center the window on the screen"""
        self.window.update_idletasks()

        # Get screen dimensions
        screen_width = self.window.winfo_screenwidth()
        screen_height = self.window.winfo_screenheight()

        # Calculate position
        x = (screen_width - self.window_width) // 2
        y = (screen_height - self.window_height) // 2

        self.window.geometry(f"{self.window_width}x{self.window_height}+{x}+{y}")


    def setup_ui(self):
        """Setup the gate tutorial interface with fullscreen layout using relative positioning"""
        # Main container with gradient-like effect
        main_frame = tk.Frame(self.window, bg=palette['main_frame_background'])
        main_frame.place(relx=0, rely=0, relwidth=1, relheight=1)

        # Add subtle top border
        top_border = tk.Frame(main_frame, bg=palette['top_border_color'])
        top_border.place(relx=0, rely=0, relwidth=1, relheight=0.005)

        # Content frame
        content_frame = tk.Frame(main_frame, bg=palette['main_container_background'])
        content_frame.place(relx=0, rely=0.005, relwidth=1, relheight=0.995)

        # Create header
        self.create_header(content_frame)

        # Main content container
        main_container = tk.Frame(content_frame, bg=palette['main_container_background'])
        main_container.place(relx=0.05, rely=0.12, relwidth=0.9, relheight=0.83)

        # Description section
        self.setup_description_section(main_container)

        # Circuit area
        self.setup_circuit_section(main_container)

        # Bottom section with controls and results
        self.setup_bottom_section(main_container)


    def create_header(self, parent):
        """Create header using relative positioning"""
        header_frame = tk.Frame(parent, bg=palette['main_container_background'])
        header_frame.place(relx=0.05, rely=0.02, relwidth=0.9, relheight=0.08)

        # Title on the left
        title_label = tk.Label(header_frame, text=f"{self.gate_info['name']} Tutorial",
                            font=('Arial', max(18, int(self.window_width / 90)), 'bold'),
                            fg=palette['main_title_color'], bg=palette['main_container_background'])
        title_label.place(relx=0, rely=0.2, anchor='w')

        # Subtitle
        subtitle_label = tk.Label(header_frame,
                                text="Interactive quantum gate exploration",
                                font=('Arial', max(10, int(self.window_width / 150)), 'italic'),
                                fg=palette['main_subtitle_color'], bg=palette['main_container_background'])
        subtitle_label.place(relx=0, rely=0.7, anchor='w')

        # Close button on the right
        close_btn = tk.Button(header_frame, text="Close",
                             command=self.close_tutorial,
                             font=('Arial', max(10, int(self.window_width / 150)), 'bold'),
                             bg=palette['background_2'], fg=palette['close_button_text_color'],
                             padx=15, pady=8,
                             cursor='hand2',
                             relief=tk.FLAT,
                             borderwidth=1)
        close_btn.place(relx=1, rely=0.5, anchor='e')

        # Add hover effect
        def on_close_enter(event):
            close_btn.configure(bg=palette['close_button_text_color'], fg=palette['close_button_hover_text_color'])
        def on_close_leave(event):
            close_btn.configure(bg=palette['background_2'], fg=palette['close_button_text_color'])

        close_btn.bind("<Enter>", on_close_enter)
        close_btn.bind("<Leave>", on_close_leave)


    def close_tutorial(self):
        """Close the gate tutorial"""
        self.play_sound('button_click')
        # Exit fullscreen before closing
        try:
            self.window.overrideredirect(False)
        except:
            pass
        self.window.destroy()


    def setup_description_section(self, parent):
        """Setup description section using relative positioning"""
        desc_frame = tk.Frame(parent, bg=palette['main_container_background'], relief=tk.RAISED, bd=2)
        desc_frame.place(relx=0, rely=0, relwidth=1, relheight=0.2)

        desc_title = tk.Label(desc_frame, text="Gate Description",
                             font=('Arial', max(14, int(self.window_width / 100)), 'bold'),
                             fg=palette['description_title_text_color'], bg=palette['main_container_background'])
        desc_title.place(relx=0.5, rely=0.15, anchor='center')

        desc_label = tk.Label(desc_frame, text=self.gate_info['description'],
                             font=('Arial', max(12, int(self.window_width / 120))),
                             fg=palette['description_text_color'], bg=palette['main_container_background'],
                             wraplength=int(self.window_width * 0.8), justify=tk.CENTER)
        desc_label.place(relx=0.5, rely=0.5, anchor='center')

        example_label = tk.Label(desc_frame, text=f"Example: {self.gate_info['example']}",
                                font=('Arial', max(11, int(self.window_width / 130)), 'italic'),
                                fg=self.gate_info['color'], bg=palette['main_container_background'])
        example_label.place(relx=0.5, rely=0.8, anchor='center')


    def setup_circuit_section(self, parent):
        """Setup circuit visualization section using relative positioning"""
        circuit_frame = tk.Frame(parent, bg=palette['main_container_background'], relief=tk.RAISED, bd=2)
        circuit_frame.place(relx=0, rely=0.25, relwidth=1, relheight=0.3)

        circuit_title = tk.Label(circuit_frame, text="Interactive Circuit Visualization",
                                font=('Arial', max(14, int(self.window_width / 100)), 'bold'),
                                fg=palette['circuit_title_text_color'], bg=palette['main_container_background'])
        circuit_title.place(relx=0.5, rely=0.1, anchor='center')

        # Canvas container with enhanced styling
        canvas_container = tk.Frame(circuit_frame, bg=palette['background'], relief=tk.SUNKEN, bd=3)
        canvas_container.place(relx=0.05, rely=0.25, relwidth=0.9, relheight=0.65)

        canvas_width = int(self.window_width * 0.85)
        canvas_height = int(self.window_height * 0.18)

        self.canvas = tk.Canvas(canvas_container, width=canvas_width, height=canvas_height,
                               bg=palette['main_frame_background'], highlightthickness=0)
        self.canvas.place(relx=0.5, rely=0.5, anchor='center')

        self.canvas_width = canvas_width
        self.canvas_height = canvas_height


    def setup_bottom_section(self, parent):
        """Setup bottom section with controls and results using relative positioning"""
        bottom_frame = tk.Frame(parent, bg=palette['main_container_background'])
        bottom_frame.place(relx=0, rely=0.6, relwidth=1, relheight=0.4)

        # Left side - Gate Controls (40% width)
        controls_frame = tk.Frame(bottom_frame, bg=palette['main_container_background'], relief=tk.RAISED, bd=2)
        controls_frame.place(relx=0, rely=0, relwidth=0.48, relheight=1)

        self.setup_gate_controls(controls_frame)

        # Right side - Results (60% width)
        results_frame = tk.Frame(bottom_frame, bg=palette['main_container_background'], relief=tk.RAISED, bd=2)
        results_frame.place(relx=0.52, rely=0, relwidth=0.48, relheight=1)

        self.setup_results_area(results_frame)


    def setup_gate_controls(self, parent):
        """Setup gate control buttons using relative positioning"""
        controls_title = tk.Label(parent, text="Gate Controls",
                                 font=('Arial', max(14, int(self.window_width / 100)), 'bold'),
                                 fg=palette['controls_title_text_color'], bg=palette['main_container_background'])
        controls_title.place(relx=0.5, rely=0.1, anchor='center')

        # Button container
        button_container = tk.Frame(parent, bg=palette['main_container_background'])
        button_container.place(relx=0.15, rely=0.25, relwidth=0.7, relheight=0.65)

        # Gate placement button
        self.gate_canvas = tk.Canvas(button_container, highlightthickness=0, bd=0)
        self.gate_canvas.place(relx=0.5, rely=0.15, anchor='center', relwidth=0.3, relheight=0.3)

        # Draw gate button
        def draw_gate_button(event=None):
            self.gate_canvas.delete("all")
            width = self.gate_canvas.winfo_width()
            height = self.gate_canvas.winfo_height()
            if width > 1 and height > 1:  # Only draw if we have valid dimensions
                bg_color = self.gate_info['color']
                text_color = palette['background_3']
                self.gate_canvas.create_rectangle(0, 0, width, height, fill=bg_color, outline='#2b3340', width=2, tags="bg")
                self.gate_canvas.create_text(width//2, height//2, text=f"Add {self.gate} Gate",
                                           font=('Arial', max(12, int(self.window_width / 120)), 'bold'),
                                           fill=text_color, tags="text")

        # Bind configure event and initial draw
        self.gate_canvas.bind('<Configure>', draw_gate_button)
        self.gate_canvas.after(10, draw_gate_button)

        def on_gate_click(event):
            self.add_gate()

        def on_gate_enter(event):
            self.gate_canvas.delete("bg")
            width = self.gate_canvas.winfo_width()
            height = self.gate_canvas.winfo_height()
            if width > 1 and height > 1:
                self.gate_canvas.create_rectangle(0, 0, width, height, fill=palette['gate_button_active_background'], outline='#2b3340', width=2, tags="bg")
            self.gate_canvas.configure(cursor='hand2')
            self.gate_canvas.tag_lower("bg")

        def on_gate_leave(event):
            self.gate_canvas.delete("bg")
            width = self.gate_canvas.winfo_width()
            height = self.gate_canvas.winfo_height()
            if width > 1 and height > 1:
                self.gate_canvas.create_rectangle(0, 0, width, height, fill=self.gate_info['color'], outline='#2b3340', width=2, tags="bg")
            self.gate_canvas.configure(cursor='')
            self.gate_canvas.tag_lower("bg")

        self.gate_canvas.bind("<Button-1>", on_gate_click)
        self.gate_canvas.bind("<Enter>", on_gate_enter)
        self.gate_canvas.bind("<Leave>", on_gate_leave)

        # Run button
        run_canvas = tk.Canvas(button_container, highlightthickness=0, bd=0)
        run_canvas.place(relx=0.5, rely=0.5, anchor='center', relwidth=0.3, relheight=0.3)

        # Draw run button
        def draw_run_button(event=None):
            run_canvas.delete("all")
            width = run_canvas.winfo_width()
            height = run_canvas.winfo_height()
            if width > 1 and height > 1:  # Only draw if we have valid dimensions
                bg_color = palette['run_button_background']
                text_color = palette['background_3']
                run_canvas.create_rectangle(0, 0, width, height, fill=bg_color, outline='#2b3340', width=2, tags="bg")
                run_canvas.create_text(width//2, height//2, text="Run Circuit",
                                     font=('Arial', max(11, int(self.window_width / 130)), 'bold'),
                                     fill=text_color, tags="text")

        # Bind configure event and initial draw
        run_canvas.bind('<Configure>', draw_run_button)
        run_canvas.after(10, draw_run_button)

        def on_run_click(event):
            self.run_circuit()

        def on_run_enter(event):
            run_canvas.itemconfig("bg", fill=palette['gate_button_active_background'])
            run_canvas.configure(cursor='hand2')

        def on_run_leave(event):
            run_canvas.itemconfig("bg", fill=palette['run_button_background'])
            run_canvas.configure(cursor='')

        run_canvas.bind("<Button-1>", on_run_click)
        run_canvas.bind("<Enter>", on_run_enter)
        run_canvas.bind("<Leave>", on_run_leave)

        # Clear button
        clear_canvas = tk.Canvas(button_container, highlightthickness=0, bd=0)
        clear_canvas.place(relx=0.5, rely=0.85, anchor='center', relwidth=0.3, relheight=0.3)

        # Draw clear button
        def draw_clear_button(event=None):
            clear_canvas.delete("all")
            width = clear_canvas.winfo_width()
            height = clear_canvas.winfo_height()
            if width > 1 and height > 1:  # Only draw if we have valid dimensions
                bg_color = palette['clear_button_background']
                text_color = palette['clear_button_text_color']
                clear_canvas.create_rectangle(0, 0, width, height, fill=bg_color, outline='#2b3340', width=2, tags="bg")
                clear_canvas.create_text(width//2, height//2, text="Clear Circuit",
                                       font=('Arial', max(11, int(self.window_width / 130)), 'bold'),
                                       fill=text_color, tags="text")

        # Bind configure event and initial draw
        clear_canvas.bind('<Configure>', draw_clear_button)
        clear_canvas.after(10, draw_clear_button)

        def on_clear_click(event):
            self.clear_circuit()

        def on_clear_enter(event):
            clear_canvas.itemconfig("bg", fill=palette['gate_button_active_background'])
            clear_canvas.configure(cursor='hand2')

        def on_clear_leave(event):
            clear_canvas.itemconfig("bg", fill=palette['clear_button_background'])
            clear_canvas.configure(cursor='')

        clear_canvas.bind("<Button-1>", on_clear_click)
        clear_canvas.bind("<Enter>", on_clear_enter)
        clear_canvas.bind("<Leave>", on_clear_leave)


    def setup_results_area(self, parent):
        """Setup results display area using relative positioning"""
        results_title = tk.Label(parent, text="Quantum State Analysis",
                                font=('Arial', max(14, int(self.window_width / 100)), 'bold'),
                                fg=palette['results_title_text_color'], bg=palette['main_container_background'])
        results_title.place(relx=0.5, rely=0.08, anchor='center')

        # Results container with styling
        results_container = tk.Frame(parent, bg=palette['background'], relief=tk.SUNKEN, bd=3)
        results_container.place(relx=0.05, rely=0.18, relwidth=0.9, relheight=0.75)

        # Results text with scrollbar
        text_frame = tk.Frame(results_container, bg=palette['background'])
        text_frame.place(relx=0.02, rely=0.02, relwidth=0.96, relheight=0.96)

        self.results_text = tk.Text(text_frame, font=('Consolas', max(9, int(self.window_width / 180))),
                                   bg=palette['main_frame_background'], fg=palette['results_text_color'],
                                   relief=tk.FLAT, bd=0, insertbackground=palette['results_background'],
                                   selectbackground=palette['results_select_background'], selectforeground=palette['background_3'],
                                   wrap=tk.WORD)

        # Add scrollbar
        scrollbar = tk.Scrollbar(text_frame, orient=tk.VERTICAL, command=self.results_text.yview,
                                bg=palette['background_2'], troughcolor=palette['background'],
                                activebackground=palette['scrollbar_active_background'])
        self.results_text.configure(yscrollcommand=scrollbar.set)

        self.results_text.place(relx=0, rely=0, relwidth=0.97, relheight=1)
        scrollbar.place(relx=0.97, rely=0, relwidth=0.03, relheight=1)

        # Initialize display
        self.draw_circuit()
        self.display_initial_info()


    def add_gate(self):
        """Add the tutorial gate to the circuit"""
        if len(self.placed_gates) < 5:  # Limit gates
            self.placed_gates.append(self.gate)
            self.draw_circuit()
            self.play_sound('gate_place')


    def clear_circuit(self):
        """Clear all gates"""
        self.placed_gates = []
        self.draw_circuit()
        self.display_initial_info()
        self.play_sound('clear')


    def draw_circuit(self):
        """Draw the quantum circuit with enhanced styling"""
        self.canvas.delete("all")

        # Determine number of qubits based on gate
        num_qubits = 2 if self.gate in ['CNOT', 'CZ'] else 1

        # Circuit dimensions with better spacing
        wire_start = 120  # Increased from 80 to add more left margin
        wire_end = self.canvas_width - 80
        qubit_spacing = max(60, self.canvas_height // (num_qubits + 2))

        # Draw enhanced background grid
        for i in range(0, self.canvas_width, 40):
            self.canvas.create_line(i, 0, i, self.canvas_height,
                                  fill=palette['background'], width=1)

        # Draw quantum wires with colors
        wire_colors = [palette['quantum_wire_1'],
                       palette['quantum_wire_2'],
                       palette['quantum_wire_3'],
                       palette['quantum_wire_4']
        ]

        for qubit in range(num_qubits):
            y_pos = (qubit + 1) * qubit_spacing
            color = wire_colors[qubit % len(wire_colors)]

            # Enhanced wire with gradient effect
            for thickness in [6, 4, 2]:
                self.canvas.create_line(wire_start, y_pos, wire_end, y_pos,
                                      fill=color, width=thickness)

            # Enhanced qubit label with background
            label_bg = self.canvas.create_rectangle(wire_start - 60, y_pos - 15,
                                                  wire_start - 20, y_pos + 15,
                                                  fill=palette['background_2'], outline=color, width=2)

            self.canvas.create_text(wire_start - 40, y_pos,
                                  text=f"q{qubit}", fill=palette['circuit_canvas_text_fill'],
                                  font=('Arial', 12, 'bold'))

        # Draw enhanced gates
        self.draw_enhanced_gates(wire_start, qubit_spacing, num_qubits)


    def draw_enhanced_gates(self, wire_start, qubit_spacing, num_qubits):
        """Draw gates with enhanced 3D styling"""
        gate_x_start = wire_start + 140  # Increased spacing from wire start
        gate_spacing = 80

        for i, gate in enumerate(self.placed_gates):
            x = gate_x_start + i * gate_spacing
            color = self.gate_info['color']

            if gate in ['CNOT', 'CZ'] and num_qubits > 1:
                # Two-qubit gates
                control_y = qubit_spacing
                target_y = 2 * qubit_spacing

                if gate == 'CNOT':
                    # Enhanced control dot
                    self.canvas.create_oval(x - 10, control_y - 10, x + 10, control_y + 10,
                                           fill=palette['background_3'], outline='')
                    self.canvas.create_oval(x - 8, control_y - 8, x + 8, control_y + 8,
                                           fill=palette['CNOT_control_dot_fill'], outline=palette['CNOT_control_dot_outline'], width=2)

                    # Enhanced connection line
                    self.canvas.create_line(x, control_y, x, target_y,
                                           fill=palette['CNOT_connection_line_fill'], width=4)
                    self.canvas.create_line(x, control_y, x, target_y,
                                           fill=color, width=2)

                    # Enhanced target
                    self.canvas.create_oval(x - 22, target_y - 22, x + 22, target_y + 22,
                                           fill=palette['background_3'], outline='')
                    self.canvas.create_oval(x - 20, target_y - 20, x + 20, target_y + 20,
                                           fill='', outline=palette['CNOT_target_outline'], width=3)

                    # X symbol
                    self.canvas.create_line(x - 12, target_y - 12, x + 12, target_y + 12,
                                           fill=palette['CNOT_X_fill'], width=3)
                    self.canvas.create_line(x - 12, target_y + 12, x + 12, target_y - 12,
                                           fill=palette['CNOT_X_fill'], width=3)

                elif gate == 'CZ':
                    # Enhanced CZ gate visualization
                    self.canvas.create_oval(x - 10, control_y - 10, x + 10, control_y + 10,
                                           fill=palette['background_3'], outline='')
                    self.canvas.create_oval(x - 8, control_y - 8, x + 8, control_y + 8,
                                           fill=palette['CZ_fill_1'], outline=palette['CZ_fill_2'], width=2)

                    self.canvas.create_line(x, control_y, x, target_y,
                                           fill=palette['CZ_fill_1'], width=4)
                    self.canvas.create_line(x, control_y, x, target_y,
                                           fill=color, width=2)

                    self.canvas.create_oval(x - 10, target_y - 10, x + 10, target_y + 10,
                                           fill=palette['background_3'], outline='')
                    self.canvas.create_oval(x - 8, target_y - 8, x + 8, target_y + 8,
                                           fill=palette['CZ_fill_1'], outline=palette['CZ_fill_2'], width=2)
            else:
                # Enhanced single qubit gates
                y_pos = qubit_spacing

                # 3D shadow effect
                self.canvas.create_rectangle(x - 27, y_pos - 22, x + 27, y_pos + 22,
                                            fill=palette['background_3'], outline='')

                # Main gate with gradient effect
                self.canvas.create_rectangle(x - 25, y_pos - 20, x + 25, y_pos + 20,
                                            fill=color, outline=palette['normal_gate_fill'], width=2)

                # Inner highlight
                self.canvas.create_rectangle(x - 23, y_pos - 18, x + 23, y_pos + 18,
                                            fill='', outline=palette['normal_gate_fill'], width=1)

                # Gate symbol with shadow
                self.canvas.create_text(x + 1, y_pos + 1, text=gate,
                                       fill=palette['background_3'], font=('Arial', 14, 'bold'))
                self.canvas.create_text(x, y_pos, text=gate,
                                       fill=palette['background_3'], font=('Arial', 16, 'bold'))


    def mark_completed(self):
        """Mark this gate tutorial as completed"""
        if self.completion_callback:
            self.completion_callback()


    def run_circuit(self):
        """Run the quantum circuit and show results"""
        if not self.placed_gates:
            self.results_text.configure(state=tk.NORMAL)
            self.results_text.delete(1.0, tk.END)
            self.results_text.insert(tk.END, "No gates placed. Add some gates first!\n")
            self.results_text.configure(state=tk.DISABLED)
            self.play_sound('error')
            return

        try:
            # Update results display
            self.results_text.configure(state=tk.NORMAL)
            self.results_text.delete(1.0, tk.END)
            self.results_text.insert(tk.END, "Running quantum circuit...\n\n")
            self.results_text.update()

            # Determine circuit size
            num_qubits = 2 if self.gate in ['CNOT', 'CZ'] else 1
            qc = QuantumCircuit(num_qubits)

            # Set initial state based on gate
            if self.gate_info['input_state'] == '|1⟩':
                qc.x(0)
            elif self.gate_info['input_state'] == '|10⟩':
                qc.x(0)
            elif self.gate_info['input_state'] == '|11⟩':
                qc.x(0)
                qc.x(1)

            # Apply gates
            for gate in self.placed_gates:
                if gate == 'H':
                    qc.h(0)
                elif gate == 'X':
                    qc.x(0)
                elif gate == 'Y':
                    qc.y(0)
                elif gate == 'Z':
                    qc.z(0)
                elif gate == 'S':
                    qc.s(0)
                elif gate == 'T':
                    qc.t(0)
                elif gate == 'CNOT' and num_qubits > 1:
                    qc.cx(0, 1)
                elif gate == 'CZ' and num_qubits > 1:
                    qc.cz(0, 1)

            # Get final state
            final_state = Statevector(qc)

            # Display results
            self.display_results(final_state.data, num_qubits)

            self.mark_completed()

        except Exception as e:
            self.results_text.delete(1.0, tk.END)
            self.results_text.insert(tk.END, f"Error: {str(e)}\n")
            self.play_sound('error')
        finally:
            self.results_text.configure(state=tk.DISABLED)


    def restore_fullscreen(self):
        """Restore fullscreen mode"""
        self.window.deiconify()  # Show window again
        self.window.overrideredirect(True)
        screen_width = self.window.winfo_screenwidth()
        screen_height = self.window.winfo_screenheight()
        self.window.geometry(f"{screen_width}x{screen_height}+0+0")
        self.window.lift()
        self.window.focus_force()


    def get_educational_message(self):
        """Get educational message based on the gate"""
        messages = {
            'H': "You've created superposition! The qubit is now in both |0⟩ and |1⟩ states simultaneously.",
            'X': "You've flipped the qubit! This is the quantum equivalent of a classical NOT gate.",
            'Y': "You've applied a complex rotation that combines X and Z transformations with phase.",
            'Z': "You've applied a phase flip! The |1⟩ state now has a negative phase.",
            'S': "You've applied a 90° phase rotation to the |1⟩ state.",
            'T': "You've applied a 45° phase rotation - useful for quantum algorithms!",
            'CNOT': "You've created quantum entanglement! The qubits are now correlated.",
            'CZ': "You've applied conditional phase flip - another way to create entanglement!"
        }
        return messages.get(self.gate, "Great job exploring quantum mechanics!")


    def continue_learning(self, congrats_window):
        """Continue to next gate and mark current as completed"""
        congrats_window.destroy()
        self.mark_completed()
        self.close_tutorial()


    def try_again(self, congrats_window):
        """Clear circuit and try again"""
        congrats_window.destroy()
        self.clear_circuit()


    def display_results(self, state_vector, num_qubits):
        """Display the quantum state results with enhanced formatting"""
        self.results_text.delete(1.0, tk.END)

        self.results_text.insert(tk.END, f"Circuit Executed Successfully!\n\n")
        self.results_text.insert(tk.END, f"Circuit Summary:\n")
        self.results_text.insert(tk.END, f"Initial State: {self.gate_info['input_state']}\n")
        self.results_text.insert(tk.END, f"Gates Applied: {' → '.join(self.placed_gates)}\n")
        self.results_text.insert(tk.END, f"Total Gates: {len(self.placed_gates)}\n")
        self.results_text.insert(tk.END, "=" * 50 + "\n\n")
        self.play_sound('success')

        self.results_text.insert(tk.END, f"Final State Vector:\n")
        for i, amplitude in enumerate(state_vector):
            if abs(amplitude) > 0.001:
                basis_state = f"|{i:0{num_qubits}b}⟩"
                real_part = amplitude.real
                imag_part = amplitude.imag

                if abs(imag_part) < 0.001:
                    self.results_text.insert(tk.END, f"{basis_state}: {real_part:.4f}\n")
                else:
                    self.results_text.insert(tk.END, f"{basis_state}: {real_part:.4f} + {imag_part:.4f}i\n")

        self.results_text.insert(tk.END, f"\nMeasurement Probabilities:\n")
        for i, amplitude in enumerate(state_vector):
            probability = abs(amplitude) ** 2
            if probability > 0.001:
                basis_state = f"|{i:0{num_qubits}b}⟩"
                self.results_text.insert(tk.END, f"{basis_state}: {probability:.3f} ({probability*100:.1f}%)\n")

        # Add educational insight
        self.results_text.insert(tk.END, f"\nEducational Insight:\n")
        if self.gate == 'H':
            self.results_text.insert(tk.END, "The Hadamard gate creates superposition - the qubit is now in both |0⟩ and |1⟩ states simultaneously!\n")
        elif self.gate == 'X':
            self.results_text.insert(tk.END, "The X gate flipped the qubit state - it's the quantum equivalent of a NOT gate!\n")
        elif self.gate in ['CNOT', 'CZ']:
            self.results_text.insert(tk.END, "This two-qubit gate can create entanglement between qubits!\n")
        else:
            self.results_text.insert(tk.END, f"The {self.gate} gate applied a specific quantum transformation to the state!\n")


    def display_initial_info(self):
        """Display initial information with enhanced formatting"""
        self.results_text.configure(state=tk.NORMAL)
        self.results_text.delete(1.0, tk.END)

        self.results_text.insert(tk.END, f"{self.gate_info['name']} Tutorial\n\n")
        self.results_text.insert(tk.END, f"Description:\n{self.gate_info['description']}\n\n")
        self.results_text.insert(tk.END, f"Mathematical Example:\n{self.gate_info['example']}\n\n")
        self.results_text.insert(tk.END, "=" * 50 + "\n\n")
        self.results_text.insert(tk.END, "Instructions:\n")
        self.results_text.insert(tk.END, "1. Click 'Add Gate' to place the gate on the circuit\n")
        self.results_text.insert(tk.END, "2. Click 'Run Circuit' to execute and see results\n")
        self.results_text.insert(tk.END, "3. Experiment with multiple gates to see cumulative effects\n")
        self.results_text.insert(tk.END, "4. Use 'Clear Circuit' to start over\n\n")
        self.results_text.insert(tk.END, "Ready to explore quantum mechanics!\n")

        self.results_text.configure(state=tk.DISABLED)


def show_tutorial(parent, return_callback=None):
    """Show the tutorial window"""
    TutorialWindow(parent, return_callback)<|MERGE_RESOLUTION|>--- conflicted
+++ resolved
@@ -725,89 +725,6 @@
 
         # Navigation buttons on the right
         if self.return_callback:
-<<<<<<< HEAD
-            # Add Help/Info button using canvas for macOS compatibility
-            help_canvas = tk.Canvas(header_frame, width=80, height=35,
-                                   bg=palette['background_3'], highlightthickness=0, relief=tk.FLAT, bd=0)
-            help_canvas.place(relx=0.88, rely=0.5, anchor='e')
-
-            help_rect_id = help_canvas.create_rectangle(2, 2, 78, 33,
-                                                      fill=palette['background_3'], outline=palette['background_3'], width=0)
-            help_text_id = help_canvas.create_text(40, 17, text="? Help",
-                                                  font=('Arial', max(10, int(self.window_width / 150)), 'bold'),
-                                                  fill=palette['main_title_color'])
-
-            help_canvas.bind("<Button-1>", lambda e: self.show_help())
-            help_canvas.bind("<Enter>", lambda e: (help_canvas.itemconfig(help_rect_id, fill=palette['main_title_color']),
-                                                  help_canvas.itemconfig(help_text_id, fill=palette['background_3'])))
-            help_canvas.bind("<Leave>", lambda e: (help_canvas.itemconfig(help_rect_id, fill=palette['background_3']),
-                                                  help_canvas.itemconfig(help_text_id, fill=palette['main_title_color'])))
-            help_canvas.configure(cursor='hand2')
-
-            # Canvas-based main menu button for better color control on macOS
-            button_width = max(120, int(self.window_width / 12))
-            button_height = max(35, int(self.window_height / 25))
-
-            main_menu_canvas = tk.Canvas(header_frame,
-                                       width=button_width,
-                                       height=button_height,
-                                       bg=palette['background_2'],
-                                       highlightthickness=0,
-                                       bd=0)
-            main_menu_canvas.place(relx=1, rely=0.5, anchor='e')
-
-            # Draw button background
-            main_menu_canvas.create_rectangle(2, 2, button_width-2, button_height-2,
-                                            fill=palette['background_2'],
-                                            outline="#2b3340", width=1,
-                                            tags="menu_bg")
-
-            # Add text to button
-            main_menu_canvas.create_text(button_width//2, button_height//2,
-                                       text="Main Menu",
-                                       font=('Arial', max(10, int(self.window_width / 150)), 'bold'),
-                                       fill=palette['main_menu_button_text_color'],
-                                       tags="menu_text")
-
-            # Bind click events
-            def on_menu_click(event):
-                self.return_to_main_menu()
-
-            def on_menu_enter(event):
-                main_menu_canvas.itemconfig("menu_bg", fill=palette['main_title_color'])
-                main_menu_canvas.itemconfig("menu_text", fill=palette['background_3'])
-                main_menu_canvas.configure(cursor="hand2")
-
-            def on_menu_leave(event):
-                main_menu_canvas.itemconfig("menu_bg", fill=palette['background_2'])
-                main_menu_canvas.itemconfig("menu_text", fill=palette['main_menu_button_text_color'])
-                main_menu_canvas.configure(cursor="")
-
-            main_menu_canvas.bind("<Button-1>", on_menu_click)
-            main_menu_canvas.bind("<Enter>", on_menu_enter)
-            main_menu_canvas.bind("<Leave>", on_menu_leave)
-
-        else:
-            # Close Tutorial button using canvas for macOS compatibility
-            close_canvas = tk.Canvas(header_frame, width=160, height=40,
-                                   bg=palette['background_2'], highlightthickness=0, relief=tk.FLAT, bd=0)
-            close_canvas.place(relx=1, rely=0.5, anchor='e')
-
-            close_rect_id = close_canvas.create_rectangle(2, 2, 158, 38,
-                                                        fill=palette['background_2'], outline=palette['background_2'], width=0)
-            close_text_id = close_canvas.create_text(80, 20, text="Close Tutorial",
-                                                    font=('Arial', max(10, int(self.window_width / 150)), 'bold'),
-                                                    fill=palette['close_button_text_color'])
-
-            close_canvas.bind("<Button-1>", lambda e: self.window.destroy())
-            close_canvas.bind("<Enter>", lambda e: (close_canvas.itemconfig(close_rect_id, fill=palette['close_button_text_color']),
-                                                   close_canvas.itemconfig(close_text_id, fill=palette['close_button_hover_text_color']),
-                                                   self.play_sound('gate_hover')))
-            close_canvas.bind("<Leave>", lambda e: (close_canvas.itemconfig(close_rect_id, fill=palette['background_2']),
-                                                   close_canvas.itemconfig(close_text_id, fill=palette['close_button_text_color'])))
-            close_canvas.configure(cursor='hand2')
-
-=======
             # Add Help/Info button - styled like Load Circuit dialog
             help_btn = tk.Button(header_frame, text="? Help",
                             command=self.show_help,
@@ -834,6 +751,57 @@
                 help_btn.configure(bg=palette['main_title_color'], fg=palette['background_3'])
             def on_help_leave(event):
                 help_btn.configure(bg=palette['background_3'], fg=palette['main_title_color'])
+            # Add Help/Info button using canvas for macOS compatibility
+            help_canvas = tk.Canvas(header_frame, width=80, height=35,
+                                   bg=palette['background_3'], highlightthickness=0, relief=tk.FLAT, bd=0)
+            help_canvas.place(relx=0.88, rely=0.5, anchor='e')
+
+            help_rect_id = help_canvas.create_rectangle(2, 2, 78, 33,
+                                                      fill=palette['background_3'], outline=palette['background_3'], width=0)
+            help_text_id = help_canvas.create_text(40, 17, text="? Help",
+                                                  font=('Arial', max(10, int(self.window_width / 150)), 'bold'),
+                                                  fill=palette['main_title_color'])
+
+            help_canvas.bind("<Button-1>", lambda e: self.show_help())
+            help_canvas.bind("<Enter>", lambda e: (help_canvas.itemconfig(help_rect_id, fill=palette['main_title_color']),
+                                                  help_canvas.itemconfig(help_text_id, fill=palette['background_3'])))
+            help_canvas.bind("<Leave>", lambda e: (help_canvas.itemconfig(help_rect_id, fill=palette['background_3']),
+                                                  help_canvas.itemconfig(help_text_id, fill=palette['main_title_color'])))
+            help_canvas.configure(cursor='hand2')
+
+            # Canvas-based main menu button for better color control on macOS
+            button_width = max(120, int(self.window_width / 12))
+            button_height = max(35, int(self.window_height / 25))
+
+            main_menu_canvas = tk.Canvas(header_frame,
+                                       width=button_width,
+                                       height=button_height,
+                                       bg=palette['background_2'],
+                                       highlightthickness=0,
+                                       bd=0)
+            main_menu_canvas.place(relx=1, rely=0.5, anchor='e')
+
+            # Draw button background
+            main_menu_canvas.create_rectangle(2, 2, button_width-2, button_height-2,
+                                            fill=palette['background_2'],
+                                            outline="#2b3340", width=1,
+                                            tags="menu_bg")
+
+            # Add text to button
+            main_menu_canvas.create_text(button_width//2, button_height//2,
+                                       text="Main Menu",
+                                       font=('Arial', max(10, int(self.window_width / 150)), 'bold'),
+                                       fill=palette['main_menu_button_text_color'],
+                                       tags="menu_text")
+
+            # Bind click events
+            def on_menu_click(event):
+                self.return_to_main_menu()
+
+            def on_menu_enter(event):
+                main_menu_canvas.itemconfig("menu_bg", fill=palette['main_title_color'])
+                main_menu_canvas.itemconfig("menu_text", fill=palette['background_3'])
+                main_menu_canvas.configure(cursor="hand2")
 
             def on_nav_enter(event):
                 main_menu_btn.configure(bg=palette['main_menu_button_text_color'], fg=palette['background_3'])
@@ -863,7 +831,25 @@
 
             close_btn.bind("<Enter>", on_close_enter)
             close_btn.bind("<Leave>", on_close_leave)
->>>>>>> 6890c577
+            # Close Tutorial button using canvas for macOS compatibility
+            close_canvas = tk.Canvas(header_frame, width=160, height=40,
+                                   bg=palette['background_2'], highlightthickness=0, relief=tk.FLAT, bd=0)
+            close_canvas.place(relx=1, rely=0.5, anchor='e')
+
+            close_rect_id = close_canvas.create_rectangle(2, 2, 158, 38,
+                                                        fill=palette['background_2'], outline=palette['background_2'], width=0)
+            close_text_id = close_canvas.create_text(80, 20, text="Close Tutorial",
+                                                    font=('Arial', max(10, int(self.window_width / 150)), 'bold'),
+                                                    fill=palette['close_button_text_color'])
+
+            close_canvas.bind("<Button-1>", lambda e: self.window.destroy())
+            close_canvas.bind("<Enter>", lambda e: (close_canvas.itemconfig(close_rect_id, fill=palette['close_button_text_color']),
+                                                   close_canvas.itemconfig(close_text_id, fill=palette['close_button_hover_text_color']),
+                                                   self.play_sound('gate_hover')))
+            close_canvas.bind("<Leave>", lambda e: (close_canvas.itemconfig(close_rect_id, fill=palette['background_2']),
+                                                   close_canvas.itemconfig(close_text_id, fill=palette['close_button_text_color'])))
+            close_canvas.configure(cursor='hand2')
+
 
     def show_help(self):
         """Show help information in a custom styled popup"""

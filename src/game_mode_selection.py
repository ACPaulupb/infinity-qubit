#!/usr/bin/env python3
"""
Game Mode Selection Window for Infinity Qubit
Allows users to choose between different game modes.
"""

import os
import warnings
warnings.filterwarnings("ignore", category=UserWarning, module="pygame.pkgdata")
os.environ['PYGAME_HIDE_SUPPORT_PROMPT'] = '1'

import pygame
import sys
import tkinter as tk
import tkinter.messagebox as messagebox
import tkinter.ttk as ttk
from PIL import Image, ImageTk
import threading
import time
import cv2

from q_utils import get_colors_from_file, extract_color_palette

sys.path.append('..')
from run import PROJECT_ROOT, get_resource_path

# Get color palette
color_file_path = get_resource_path('config/color_palette.json')
palette = extract_color_palette(get_colors_from_file(color_file_path), 'game_mode_selection')


class GameModeSelection:
    def __init__(self):
        self.root = tk.Tk()
        self.root.title("Infinity Qubit - Game Mode Selection")

        # Set fullscreen mode
        screen_width = self.root.winfo_screenwidth()
        screen_height = self.root.winfo_screenheight()

        # Make window fullscreen without title bar
        self.root.overrideredirect(True)
        self.root.geometry(f"{screen_width}x{screen_height}+0+0")
        self.root.configure(bg=palette['background'])

        # Store dimensions
        self.window_width = screen_width
        self.window_height = screen_height

        # Animation control flag - start as False for pre-loading
        self.animations_running = False
        self.pre_loading = True

        # Initialize sound system
        try:
            pygame.mixer.init()
            self.sound_enabled = True
        except:
            self.sound_enabled = False

        # Setup background and UI
        self.setup_video_background()
        self.create_selection_ui()

        # Make sure window is focused and on top
        self.root.lift()
        self.root.focus_force()


    def setup_video_background(self):
        self.create_fallback_background()  # Create fallback background first


    def return_to_main_menu(self):
        """Return to the main menu from tutorial"""
        try:
            # Make sure window is ready
            if hasattr(self, 'root') and self.root:
                self.root.deiconify()
                self.root.lift()
                self.root.focus_set()
                self.root.update()  # Force update
        except Exception as e:
            print(f"Error returning to main menu: {e}")


    def create_fallback_background(self):
        """Create animated quantum-themed background"""
        try:
            # Create animated quantum-themed background
            canvas = tk.Canvas(self.root, width=self.window_width, height=self.window_height,
                            bg=palette['background'], highlightthickness=0)
            canvas.place(x=0, y=0)

            # Draw animated particles/quantum effects - fix particle structure
            self.particles = []
            particle_count = max(20, int(self.window_width * self.window_height / 20000))  # Scale with resolution
            for i in range(particle_count):
                x = __import__('random').randint(0, self.window_width)
                y = __import__('random').randint(0, self.window_height)
                dx = __import__('random').uniform(-2, 2)
                dy = __import__('random').uniform(-2, 2)
                color = __import__('random').choice(['#ffb86b', '#ffd08f', '#ff6b6b'])
                # Use consistent dictionary structure
                self.particles.append({
                    'x': x,
                    'y': y,
                    'dx': dx,
                    'dy': dy,
                    'color': color
                })

            self.animate_particles(canvas)
            return canvas
        except Exception as e:
            print(f"Error creating fallback background: {e}")
            # Create simple static background as last resort
            simple_canvas = tk.Canvas(self.root, width=self.window_width, height=self.window_height,
                                    bg=palette['background'], highlightthickness=0)
            simple_canvas.place(x=0, y=0)
            return simple_canvas

    def update_info_display(self, mode_key):
        """Update the info display with selected mode information"""
        # Clear existing content
        for widget in self.info_frame.winfo_children():
            widget.destroy()

        # Mode information dictionary
        mode_info = {
            'tutorial': {
                'title': '📚 Tutorial Mode',
                'description': 'Perfect for beginners! Learn quantum computing fundamentals through interactive lessons and guided exercises.',
                'features': ['• Step-by-step quantum gate tutorials', '• Interactive circuit builder', '• Qubit visualization'],
                'difficulty': 'Beginner'
            },
            'puzzle': {
                'title': '🎮 Puzzle Mode',
                'description': 'Challenge yourself with quantum puzzles! Solve increasingly complex quantum circuit problems.',
                'features': ['• 30+ quantum puzzles', '• Multiple difficulty levels', '• Scoring system'],
                'difficulty': 'Intermediate'
            },
            'sandbox': {
                'title': '🛠️ Sandbox Mode',
                'description': 'Unlimited creativity! Build and experiment with quantum circuits without restrictions.',
                'features': ['• Free-form circuit design', '• Real quantum simulation', '• Visualize circuits in 3D'],
                'difficulty': 'Advanced'
            },
            'learn_hub': {
                'title': '🚀 Learn Hub',
                'description': 'Comprehensive learning center with courses, documentation, and advanced quantum concepts.',
                'features': ['• Reference materials', '• Advanced algorithms', '• Research papers'],
                'difficulty': 'All Levels'
            }
        }

        info = mode_info.get(mode_key, {})
        if not info:
            return

        # Title
        title_label = tk.Label(self.info_frame,
                            text=info['title'],
                            font=('Arial', max(16, int(self.window_width / 70)), 'bold'),
                            fg=palette['title_color'],
                            bg=palette['background'])
        title_label.place(relx=0.5, rely=0.08, anchor='n')

        # Difficulty badge
        difficulty_label = tk.Label(self.info_frame,
                                text=f"Difficulty: {info['difficulty']}",
                                font=('Arial', max(10, int(self.window_width / 120)), 'italic'),
                                fg=palette['subtitle_color_2'],
                                bg=palette['background'])
        difficulty_label.place(relx=0.5, rely=0.18, anchor='n')

        # Description
        desc_label = tk.Label(self.info_frame,
                            text=info['description'],
                            font=('Arial', max(11, int(self.window_width / 110))),
                            fg=palette['description_text_color'],
                            bg=palette['background'],
                            wraplength=int(self.window_width * 0.2),
                            justify=tk.CENTER)
        desc_label.place(relx=0.3, rely=0.4, anchor='w')

        # Features
        features_text = '\n'.join(info['features'])
        features_label = tk.Label(self.info_frame,
                                text=features_text,
                                font=('Arial', max(9, int(self.window_width / 130))),
                                fg=palette['features_text_color'],
                                bg=palette['background'],
                                justify=tk.CENTER)
        features_label.place(relx=0.5, rely=0.55, anchor='n')

        # Start button - canvas-based for color control
        start_canvas_width = max(200, int(self.window_width * 0.15))
        start_canvas_height = max(50, int(self.window_height / 15))

        start_canvas = tk.Canvas(self.info_frame,
                               width=start_canvas_width,
                               height=start_canvas_height,
                               bg=palette['background'],
                               highlightthickness=0,
                               bd=0)
        start_canvas.place(relx=0.5, rely=0.9, anchor='s')

        # Draw start button background
        start_canvas.create_rectangle(2, 2, start_canvas_width-2, start_canvas_height-2,
                                    fill=palette.get('start_button_color', '#ffb86b'),  # Use orange as fallback
                                    outline="#2b3340", width=1,
                                    tags="start_bg")

        # Add text to start button
        start_canvas.create_text(start_canvas_width//2, start_canvas_height//2,
                               text=f"Start {info['title'].split(' ', 1)[1]}",
                               font=('Arial', max(12, int(self.window_width / 100)), 'bold'),
                               fill=palette['black'],
                               tags="start_text")

        # Bind click events for start button
        def on_start_click(event):
            self.execute_command(self.selected_command)

        def on_start_enter(event):
            start_canvas.itemconfig("start_bg", fill=palette.get('start_button_hover_color', '#ffd08f'))  # Use palette hover color
            start_canvas.configure(cursor="hand2")

        def on_start_leave(event):
            start_canvas.itemconfig("start_bg", fill=palette.get('start_button_color', '#ffb86b'))  # Use palette color, fallback to orange
            start_canvas.configure(cursor="")

        start_canvas.bind("<Button-1>", on_start_click)
        start_canvas.bind("<Enter>", on_start_enter)
        start_canvas.bind("<Leave>", on_start_leave)


    def animate_particles(self, canvas):
        """Animate background particles - only if not pre-loading"""
        if self.pre_loading:
            return

        def update_particles():
            try:
                if (self.animations_running and hasattr(self, 'root') and
                    self.root.winfo_exists() and hasattr(self, 'particles')):
                    canvas.delete("particle")

                    for particle in self.particles:
                        particle['x'] = (particle['x'] + particle['dx']) % self.window_width
                        particle['y'] = (particle['y'] + particle['dy']) % self.window_height

                        dot_size = max(2, int(self.window_width / 500))
                        x, y = particle['x'], particle['y']
                        canvas.create_oval(x-dot_size, y-dot_size, x+dot_size, y+dot_size,
                                        fill=particle['color'], outline='#4ecdc4',
                                        tags="particle", width=2)

                    if self.animations_running:
                        self.root.after(50, update_particles)
            except (tk.TclError, AttributeError, KeyError) as e:
                self.animations_running = False

        update_particles()


    def start_animations(self):
        """Start all animations after pre-loading is complete"""
        self.pre_loading = False
        self.animations_running = True

        # Start subtitle animation
        self.animate_subtitle()

        # Start particle animation
        if hasattr(self, 'particles'):
            for widget in self.root.winfo_children():
                if isinstance(widget, tk.Canvas):
                    self.animate_particles(widget)
                    break


    def play_sound(self, sound_type="click"):
        """Play sound effect for button interactions"""
        if self.sound_enabled:
            try:
<<<<<<< HEAD
                import pygame
                if not pygame.mixer.get_init():
                    pygame.mixer.init(frequency=22050, size=-16, channels=2, buffer=512)
                
                click_sound = pygame.mixer.Sound(str(get_resource_path('resources/sounds/click.wav')))
                click_sound.play()
            except Exception as e:
                print(f"Could not play sound: {e}")
                self.sound_enabled = False
=======
                import numpy as np

                # Create a simple click sound
                duration = 0.1
                sample_rate = 22050
                frequency = 440
                frames = int(duration * sample_rate)
                arr = np.sin(2 * np.pi * frequency * np.linspace(0, duration, frames))
                arr = (arr * 16383).astype(np.int16)
                sound = pygame.sndarray.make_sound(arr)
                sound.set_volume(0.3)
                sound.play()
            except:
                pass
>>>>>>> 94fb04cb

    def create_selection_ui(self):
        """Create the game mode selection interface with glassmorphism effect using relative positioning"""
        # Main container with semi-transparent background using relative positioning
        main_frame = tk.Frame(self.root, bg=palette['background'])
        main_frame.place(relx=0.05, rely=0.05, anchor='nw',
                        relwidth=0.9, relheight=0.9)

        # Create glassmorphism background
        glass_canvas = tk.Canvas(main_frame, highlightthickness=0, bg=palette['background'])
        glass_canvas.place(relx=0, rely=0, relwidth=1, relheight=1)

        # Draw glassmorphism background
        # Update glass background with configure event binding
        glass_canvas.bind('<Configure>', self.on_glass_configure)

        # Content frame with relative positioning
        content_frame = tk.Frame(main_frame, bg=palette['background'])
        content_frame.place(relx=0.05, rely=0.05, anchor='nw', relwidth=0.9, relheight=0.9)

        # Enhanced title with glow effect - positioned at top
        title_frame = tk.Frame(content_frame, bg=palette['background'])
        title_frame.place(relx=0.5, rely=0.05, anchor='n')

        # Calculate font sizes based on screen resolution
        title_font_size = max(24, int(self.window_width / 40))
        subtitle_font_size = max(14, int(self.window_width / 80))

        # Shadow title for glow effect
        shadow_title = tk.Label(title_frame, text="🔬 Infinity Qubit",
                            font=('Arial', title_font_size, 'bold'),
                            fg=palette['shadow_title_color'], bg=palette['background'])
        shadow_title.place(x=3, y=3)

        # Main title
        title_label = tk.Label(title_frame, text="🔬 Infinity Qubit",
                            font=('Arial', title_font_size, 'bold'),
                            fg=palette['title_color'], bg=palette['background'])
        title_label.pack()

        # Enhanced subtitle with animation - positioned below title
        self.subtitle_label = tk.Label(content_frame, text="Choose Your Quantum Adventure",
                                    font=('Arial', subtitle_font_size, 'italic'),
                                    fg=palette['subtitle_color_1'], bg=palette['background'])
        self.subtitle_label.place(relx=0.5, rely=0.15, anchor='n')

        # Animate subtitle
        self.animate_subtitle()

        # NEW: Central split frame container
        central_frame = tk.Frame(content_frame, bg=palette['background'], relief=tk.RAISED, bd=2)
        central_frame.place(relx=0.5, rely=0.55, anchor='center', relwidth=0.85, relheight=0.6)

        # LEFT HALF: Game mode buttons
        buttons_frame = tk.Frame(central_frame, bg=palette['background'], relief=tk.SUNKEN, bd=1)
        buttons_frame.place(relx=0, rely=0, relwidth=0.3, relheight=1)

        # RIGHT HALF: Game mode information display
        self.info_frame = tk.Frame(central_frame, bg=palette['background'], relief=tk.SUNKEN, bd=1)
        self.info_frame.place(relx=0.3, rely=0, relwidth=0.7, relheight=1)

        # Create enhanced game mode buttons
        self.create_enhanced_game_mode_buttons(buttons_frame)

        # Create initial info display
        self.create_info_display()

        # Footer with enhanced styling - positioned at bottom
        footer_frame = tk.Frame(content_frame, bg=palette['background'])
        footer_frame.place(relx=0.5, rely=0.95, anchor='s', relwidth=0.9)

        # Enhanced exit button - relative positioning
        # Create canvas-based exit button for better color control
        exit_canvas = tk.Canvas(footer_frame,
                               width=max(150, int(self.window_width / 8)),
                               height=max(40, int(self.window_height / 20)),
                               bg=palette['exit_button_color'],
                               highlightthickness=0,
                               bd=0)
        exit_canvas.pack(side=tk.RIGHT, padx=10, pady=5)

        # Draw exit button background
        canvas_width = max(150, int(self.window_width / 8))
        canvas_height = max(40, int(self.window_height / 20))

        exit_canvas.create_rectangle(2, 2, canvas_width-2, canvas_height-2,
                                   fill=palette['exit_button_color'],
                                   outline="#2b3340", width=1,
                                   tags="exit_bg")

        # Add text to exit button
        exit_canvas.create_text(canvas_width//2, canvas_height//2,
                              text="❌ Exit Game",
                              font=('Arial', max(10, int(self.window_width / 120)), 'bold'),
                              fill=palette['exit_text_color'],
                              tags="exit_text")

        # Bind click events for exit button
        def on_exit_click(event):
            self.exit_game()

        def on_exit_enter(event):
            exit_canvas.itemconfig("exit_bg", fill=palette['exit_button_hover_color'])
            exit_canvas.configure(cursor="hand2")

        def on_exit_leave(event):
            exit_canvas.itemconfig("exit_bg", fill=palette['exit_button_color'])
            exit_canvas.configure(cursor="")

        exit_canvas.bind("<Button-1>", on_exit_click)
        exit_canvas.bind("<Enter>", on_exit_enter)
        exit_canvas.bind("<Leave>", on_exit_leave)

        # Version info with enhanced styling - relative positioning
        version_label = tk.Label(footer_frame, text="Version 1.0 | Built with Qiskit & OpenCV",
                                font=('Arial', max(8, int(self.window_width / 150))),
                                fg=palette['version_text_color'], bg=palette['background'])
        version_label.pack(side=tk.LEFT)

    def update_glass_background(self, canvas):
        """Update glassmorphism background when canvas is resized"""
        canvas.delete("glass")
        canvas.update_idletasks()
        width = canvas.winfo_width()
        height = canvas.winfo_height()
        if width > 1 and height > 1:
            canvas.create_rectangle(0, 0, width, height,
                                  fill=palette['background'], stipple='gray50',
                                  outline=palette['main_box_outline'], width=2, tags="glass")


    def animate_subtitle(self):
        """Animate subtitle with color cycling - only if not pre-loading"""
        if self.pre_loading:
            return

        colors = [palette['subtitle_color_1'], palette['subtitle_color_2'], palette['subtitle_color_3'],
                 palette['subtitle_color_4'], palette['subtitle_color_5']]
        color_index = [0]

        def cycle_color():
            try:
                if (self.animations_running and hasattr(self, 'subtitle_label') and
                    self.subtitle_label.winfo_exists() and hasattr(self, 'root') and
                    self.root.winfo_exists()):
                    self.subtitle_label.configure(fg=colors[color_index[0] % len(colors)])
                    color_index[0] += 1
                    self.root.after(1500, cycle_color)
            except tk.TclError:
                pass

        cycle_color()


    def create_enhanced_game_mode_buttons(self, parent):
        """Create enhanced game mode selection buttons in a vertical list layout"""
        # Store selected mode for info display
        self.selected_mode = None

        button_configs = [
            {
                'title': '📚 Tutorial Mode',
                'command': self.start_tutorial_mode,
                'mode_key': 'tutorial'
            },
            {
                'title': '🎮 Puzzle Mode',
                'command': self.start_puzzle_mode,
                'mode_key': 'puzzle'
            },
            {
                'title': '🛠️ Sandbox Mode',
                'command': self.start_sandbox_mode,
                'mode_key': 'sandbox'
            },
            {
                'title': '🚀 Learn Hub',
                'command': self.start_learn_hub_mode,
                'mode_key': 'learn_hub'
            }
        ]

        # Calculate font sizes
        normal_font_size = max(10, int(self.window_width / 100))
        selected_font_size = max(12, int(self.window_width / 85))

        # Vertical list positions
        start_y = 0.025
        button_height = 0.2
        spacing = 0.05

        # Store button references for selection highlighting
        self.mode_buttons = {}

        # Create buttons directly in the buttons_frame using canvas approach like exit button
        for i, config in enumerate(button_configs):
            rely = start_y + i * (button_height + spacing)

            # Choose palette keys for bg and fg
            mode_key = config['mode_key']

            # Map mode keys to palette keys
            def get_palette_key(mode, suffix):
                if mode == 'learn_hub':
                    return f'learn_hub_{suffix}'
                else:
                    return f'{mode}_mode_{suffix}'

            # Colors for canvas-based buttons (use palette colors)
            bg_color = palette[get_palette_key(mode_key, 'button_color')]  # Orange background from palette
            fg_color = palette[get_palette_key(mode_key, 'button_text_color')]  # Text color from palette

            # Create canvas-based button (same approach as exit button)
            canvas_width = int(self.window_width * 0.9)
            canvas_height = int(self.window_height * button_height)

            button_canvas = tk.Canvas(parent,
                                    width=canvas_width,
                                    height=canvas_height,
                                    bg=palette['background'],
                                    highlightthickness=0,
                                    bd=0)

            button_canvas.place(relx=0.05, rely=rely, anchor='nw',
                              relwidth=0.9, relheight=button_height)

            # Draw button background
            button_canvas.create_rectangle(5, 5, canvas_width-5, canvas_height-5,
                                         fill=bg_color, outline="#2b3340", width=2,
                                         tags=f"button_bg_{mode_key}")

            # Create a Label widget for text (positioned over canvas)
            text_size = max(16, int(self.window_width / 70))
            text_label = tk.Label(parent,
                                text=config['title'],
                                font=('Arial', text_size, 'bold'),
                                fg=fg_color,
                                bg=bg_color,
                                relief=tk.FLAT,
                                bd=0)

            # Position the label over the canvas
            text_label.place(relx=0.05, rely=rely, anchor='nw',
                           relwidth=0.9, relheight=button_height)

            # Make the label clickable and bind the same events
            def make_click_handler(mk, cmd):
                def on_button_click(event):
                    self.select_mode(mk, cmd)
                return on_button_click

            def make_label_click_handler(mk, cmd):
                def on_label_click(event):
                    self.select_mode(mk, cmd)
                return on_label_click

            def make_label_hover_handlers(canvas, label, mk):
                def on_enter(event):
                    hover_key = get_palette_key(mk, 'button_hover_color')
                    canvas.itemconfig(f"button_bg_{mk}", fill=palette[hover_key])  # Use palette hover color
                    canvas.configure(cursor="hand2")
                    label.configure(cursor="hand2")
                def on_leave(event):
                    normal_key = get_palette_key(mk, 'button_color')
                    canvas.itemconfig(f"button_bg_{mk}", fill=palette[normal_key])  # Use palette normal color
                    canvas.configure(cursor="")
                    label.configure(cursor="")
                return on_enter, on_leave

            # Bind events to both canvas and label
            click_handler = make_click_handler(mode_key, config['command'])
            label_click_handler = make_label_click_handler(mode_key, config['command'])
            enter_handler, leave_handler = make_label_hover_handlers(button_canvas, text_label, mode_key)

            button_canvas.bind("<Button-1>", click_handler)
            button_canvas.bind("<Enter>", enter_handler)
            button_canvas.bind("<Leave>", leave_handler)

            text_label.bind("<Button-1>", label_click_handler)
            text_label.bind("<Enter>", enter_handler)
            text_label.bind("<Leave>", leave_handler)

            # Create command function for this button
            def make_click_handler(mk, cmd):
                def on_button_click(event):
                    self.select_mode(mk, cmd)
                return on_button_click

            def make_hover_handlers(canvas, mk):
                def on_enter(event):
                    hover_key = get_palette_key(mk, 'button_hover_color')
                    canvas.itemconfig(f"button_bg_{mk}", fill=palette[hover_key])  # Use palette hover color
                    canvas.configure(cursor="hand2")
                def on_leave(event):
                    normal_key = get_palette_key(mk, 'button_color')
                    canvas.itemconfig(f"button_bg_{mk}", fill=palette[normal_key])  # Use palette normal color
                    canvas.configure(cursor="")
                return on_enter, on_leave

            # Bind events
            click_handler = make_click_handler(mode_key, config['command'])
            enter_handler, leave_handler = make_hover_handlers(button_canvas, mode_key)

            button_canvas.bind("<Button-1>", click_handler)
            button_canvas.bind("<Enter>", enter_handler)
            button_canvas.bind("<Leave>", leave_handler)

            # Store canvas and label references
            self.mode_buttons[mode_key] = {
                'button': button_canvas,
                'canvas': button_canvas,
                'label': text_label,
                'command': config['command'],
                'normal_font_size': normal_font_size,
                'selected_font_size': selected_font_size
            }

    def select_mode(self, mode_key, command):
        """Select a game mode and update the info display"""
        self.play_sound()

        # Map mode keys to palette keys
        def get_palette_key(mode, suffix):
            if mode == 'learn_hub':
                return f'learn_hub_{suffix}'
            else:
                return f'{mode}_mode_{suffix}'

        # Reset all buttons to normal state
        for key, btn_info in self.mode_buttons.items():
            canvas = btn_info['canvas']
            label = btn_info['label']

            # Update canvas appearance to normal state
            normal_color_key = get_palette_key(key, 'button_color')
            text_color_key = get_palette_key(key, 'button_text_color')
            canvas.itemconfig(f"button_bg_{key}", fill=palette[normal_color_key], outline='#2b3340', width=2)

            # Update label appearance
            label.configure(
                font=('Arial', btn_info['normal_font_size'], 'bold'),
                fg=palette[text_color_key],  # Use palette text color
                bg=palette[normal_color_key]   # Use palette background color
            )

        # Highlight selected button
        selected_canvas = self.mode_buttons[mode_key]['canvas']
        selected_label = self.mode_buttons[mode_key]['label']

        # Update canvas for selected state
        hover_color_key = get_palette_key(mode_key, 'button_hover_color')
        text_color_key = get_palette_key(mode_key, 'button_text_color')
        selected_canvas.itemconfig(f"button_bg_{mode_key}", fill=palette[hover_color_key], outline='#ffd08f', width=3)

        # Update label for selected state
        selected_label.configure(
            font=('Arial', self.mode_buttons[mode_key]['selected_font_size'], 'bold'),
            fg=palette[text_color_key],  # Use palette text color
            bg=palette[hover_color_key]   # Use palette hover background
        )

        self.selected_mode = mode_key
        self.selected_command = command
        self.update_info_display(mode_key)

    def execute_command(self, command):
        """Execute button command with sound effect"""
        self.play_sound()
        # Stop animations before executing command
        self.animations_running = False
        # Small delay to allow current animation cycles to finish
        def execute_delayed():
            command()
        self.root.after(100, execute_delayed)

    def on_glass_configure(self, event):
        """Handle glass canvas configure event"""
        self.update_glass_background(event.widget)

    def on_escape_key(self, event):
        """Handle escape key press"""
        self.on_closing()

    def on_f11_key(self, event):
        """Handle F11 key press - toggle fullscreen"""
        # Toggle between windowed and fullscreen mode
        if self.root.attributes('-fullscreen'):
            # Exit fullscreen
            self.root.attributes('-fullscreen', False)
            # Reset to optimal window size and center
            screen_width = self.root.winfo_screenwidth()
            screen_height = self.root.winfo_screenheight()
            target_width = int(screen_width * 0.85)
            target_height = int(screen_height * 0.85)
            x = (screen_width - target_width) // 2
            y = (screen_height - target_height) // 2
            self.root.geometry(f"{target_width}x{target_height}+{x}+{y}")
        else:
            # Enter fullscreen
            self.root.attributes('-fullscreen', True)

    def create_info_display(self):
        """Create the initial info display area"""
        # Clear existing content
        for widget in self.info_frame.winfo_children():
            widget.destroy()

        # Default welcome message
        welcome_label = tk.Label(self.info_frame,
                            text="Select a game mode\nto see details",
                            font=('Arial', max(14, int(self.window_width / 80)), 'italic'),
                            fg=palette['subtitle_color_1'],
                            bg=palette['background'],
                            justify=tk.CENTER)
        welcome_label.place(relx=0.5, rely=0.5, anchor='center')

    def start_tutorial_mode(self):
        """Start the tutorial mode"""
        print("📚 Starting Tutorial Mode...")
        try:
            # Create tutorial window first
            from tutorial import TutorialWindow
            tutorial_window = TutorialWindow(self.root, self.return_to_main_menu)

            # Only hide main window after tutorial is ready
            self.root.withdraw()

        except ImportError as e:
            print(f"❌ Error importing tutorial: {e}")
            messagebox.showerror("Import Error", f"Could not import tutorial module: {e}")
        except Exception as e:
            print(f"❌ Error starting tutorial: {e}")
            messagebox.showerror("Error", f"Failed to start tutorial: {e}")
            self.root.deiconify()

    def return_to_main_menu(self):
        """Return to the main menu from tutorial"""
        self.root.deiconify()
        self.root.lift()
        self.root.focus_set()
        # Restart video if available
        if self.video_cap and not self.video_running:
            self.video_running = True
            self.video_thread = threading.Thread(target=self.play_video, daemon=True)
            self.video_thread.start()

    def start_puzzle_mode(self):
        """Start the puzzle mode"""
        print("📚 Starting Puzzle Mode...")
        try:
            from puzzle_mode import PuzzleMode

            # Create new window first
            puzzle_root = tk.Tk()
            puzzle_app = PuzzleMode(puzzle_root)

            # Make sure new window is visible before closing this one
            puzzle_root.update()
            puzzle_root.lift()
            puzzle_root.focus_force()

            # Now safely close main window
            self.root.destroy()

            # Start the puzzle mode mainloop
            puzzle_root.mainloop()

        except ImportError:
            print("❌ Puzzle mode module not found")
            messagebox.showerror("Error", "Puzzle mode module not available")
        except Exception as e:
            print(f"❌ Error starting puzzle mode: {e}")
            messagebox.showerror("Error", f"Error starting puzzle mode: {str(e)}")


    def start_sandbox_mode(self):
        """Start the sandbox mode"""
        print("🛠️ Starting Sandbox Mode...")
        try:
            from sandbox_mode import SandboxMode

            # Create new window first
            sandbox_root = tk.Tk()
            sandbox_app = SandboxMode(sandbox_root)

            # Make sure new window is visible before closing this one
            sandbox_root.update()
            sandbox_root.lift()
            sandbox_root.focus_force()

            # Now safely close main window
            self.root.destroy()

            # Start the sandbox mainloop
            sandbox_root.mainloop()

        except ImportError:
            print("❌ Sandbox module not found")
            messagebox.showerror("Error", "Sandbox module not available")
        except Exception as e:
            print(f"❌ Error starting sandbox: {e}")
            messagebox.showerror("Error", f"Error starting sandbox: {str(e)}")


    def start_learn_hub_mode(self):
        """Start the learn hub mode"""
        print("🚀 Starting Learn Hub...")
        try:
            from learn_hub import LearnHub

            # Create new window first
            learn_hub_root = tk.Tk()
            learn_hub_app = LearnHub(learn_hub_root)

            # Make sure new window is visible before closing this one
            learn_hub_root.update()
            learn_hub_root.lift()
            learn_hub_root.focus_force()

            # Now safely close main window
            self.root.destroy()

            # Start the learn hub mainloop
            learn_hub_root.mainloop()

        except ImportError:
            print("❌ Learn Hub module not found")
            messagebox.showerror("Error", "Learn Hub module not available")
        except Exception as e:
            print(f"❌ Error starting Learn Hub: {e}")
            messagebox.showerror("Error", f"Error starting Learn Hub: {str(e)}")


    def exit_game(self):
        """Exit the game"""
        print("👋 Exiting game...")
        self.root.quit()
        self.root.destroy()
        sys.exit(0)


    def run(self):
        """Run the game mode selection window"""
        self.root.mainloop()

def main():
    """For testing the game mode selection independently"""
    app = GameModeSelection()
    app.run()

if __name__ == "__main__":
    main()<|MERGE_RESOLUTION|>--- conflicted
+++ resolved
@@ -285,7 +285,6 @@
         """Play sound effect for button interactions"""
         if self.sound_enabled:
             try:
-<<<<<<< HEAD
                 import pygame
                 if not pygame.mixer.get_init():
                     pygame.mixer.init(frequency=22050, size=-16, channels=2, buffer=512)
@@ -295,22 +294,6 @@
             except Exception as e:
                 print(f"Could not play sound: {e}")
                 self.sound_enabled = False
-=======
-                import numpy as np
-
-                # Create a simple click sound
-                duration = 0.1
-                sample_rate = 22050
-                frequency = 440
-                frames = int(duration * sample_rate)
-                arr = np.sin(2 * np.pi * frequency * np.linspace(0, duration, frames))
-                arr = (arr * 16383).astype(np.int16)
-                sound = pygame.sndarray.make_sound(arr)
-                sound.set_volume(0.3)
-                sound.play()
-            except:
-                pass
->>>>>>> 94fb04cb
 
     def create_selection_ui(self):
         """Create the game mode selection interface with glassmorphism effect using relative positioning"""

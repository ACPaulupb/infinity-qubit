import os
import warnings
warnings.filterwarnings("ignore", category=UserWarning, module="pygame.pkgdata")
os.environ['PYGAME_HIDE_SUPPORT_PROMPT'] = '1'

import tkinter as tk
from tkinter import ttk, messagebox
import json
import numpy as np
from qiskit import QuantumCircuit
from qiskit.quantum_info import Statevector
import pygame
from PIL import Image, ImageTk
import sys

sys.path.append('..')
from run import PROJECT_ROOT, get_resource_path
from q_utils import get_colors_from_file, extract_color_palette

# Get color palette
color_file_path = get_resource_path('config/color_palette.json')
palette = extract_color_palette(get_colors_from_file(color_file_path), 'puzzle_mode')

class PuzzleMode:
    SAVE_FILE = os.path.expanduser("resources/saves/infinity_qubit_puzzle_save.json")

    def __init__(self, root):
        self.root = root
        self.root.title("🧩 Infinity Qubit - Puzzle Mode")

        # Initialize pygame mixer for sound
        try:
            pygame.mixer.init(frequency=22050, size=-16, channels=2, buffer=512)
            self.sound_enabled = True
            self.load_sounds()
        except pygame.error:
            print("Warning: Could not initialize sound system")
            self.sound_enabled = False

        # Set fullscreen mode
        screen_width = self.root.winfo_screenwidth()
        screen_height = self.root.winfo_screenheight()
        
        # Enable fullscreen
        self.root.attributes('-fullscreen', True)
        self.root.geometry(f"{screen_width}x{screen_height}")
        self.root.configure(bg=palette['background'])
        self.root.resizable(False, False)  # Fixed size window

        # Store dimensions (use full screen)
        self.window_width = screen_width
        self.window_height = screen_height

        # Handle ESC key to exit
        self.root.bind('<Escape>', lambda e: self.return_to_main_menu())

        # Game state
        self.current_level = 0
        self.placed_gates = []
        self.score = 0
        self.levels = self.load_puzzle_levels()
        self.max_gates_used = {}  # Track efficiency

        # Initialize UI
        self.setup_ui()

        # Load saved progress if available (after UI and levels are set up)
        self.load_progress()

        self.load_level(self.current_level)
        if self.placed_gates:
            # Redraw the circuit with loaded gates
            self.draw_circuit()

    def save_progress(self):
        """Save current progress to a file."""
        data = {
            "current_level": self.current_level,
            "score": self.score,
            "placed_gates": self.placed_gates,
        }
        try:
            with open(self.SAVE_FILE, "w") as f:
                json.dump(data, f)
            print("✅ Progress saved.")
        except Exception as e:
            print(f"❌ Could not save progress: {e}")

    def load_progress(self):
        """Load progress from file if it exists."""
        if os.path.exists(self.SAVE_FILE):
            try:
                with open(self.SAVE_FILE, "r") as f:
                    data = json.load(f)
                self.current_level = data.get("current_level", 0)
                self.score = data.get("score", 0)
                self.placed_gates = data.get("placed_gates", [])
                print("✅ Progress loaded.")
            except Exception as e:
                print(f"❌ Could not load progress: {e}")
<<<<<<< HEAD
=======
    

    def create_canvas_dialog_button(self, parent, text, command, bg_color, text_color, 
                                   width=120, height=40, font_size=12, font_weight='bold'):
        """Create a canvas-based button for dialogs and popup windows"""
        # Create canvas for the button
        canvas = tk.Canvas(parent, width=width, height=height, 
                          highlightthickness=0, bd=0, bg=parent['bg'])
        
        # Draw button background and text with proper closure
        def create_draw_function(canvas, bg, txt, txt_color, w, h, fs, fw):
            def draw_button(event=None):
                canvas.delete("all")
                canvas_width = canvas.winfo_width()
                canvas_height = canvas.winfo_height()
                if canvas_width > 1 and canvas_height > 1:
                    canvas.create_rectangle(2, 2, canvas_width-2, canvas_height-2,
                                          fill=bg, outline="#2b3340", width=1, tags="bg")
                    canvas.create_text(canvas_width//2, canvas_height//2, text=txt,
                                     font=('Arial', fs, fw), fill=txt_color, tags="text")
            return draw_button
        
        draw_function = create_draw_function(canvas, bg_color, text, text_color, width, height, font_size, font_weight)
        
        # Bind configure event and initial draw
        canvas.bind('<Configure>', draw_function)
        canvas.after(10, draw_function)
        
        # Click handler
        def on_click(event):
            command()
        
        # Hover effects with proper closure
        def create_hover_functions(canvas, bg, hover_bg):
            def on_enter(event):
                canvas.delete("bg")
                canvas_width = canvas.winfo_width()
                canvas_height = canvas.winfo_height()
                if canvas_width > 1 and canvas_height > 1:
                    canvas.create_rectangle(2, 2, canvas_width-2, canvas_height-2,
                                          fill=hover_bg, outline="#2b3340", width=1, tags="bg")
                canvas.configure(cursor='hand2')
                canvas.tag_lower("bg")
            
            def on_leave(event):
                canvas.delete("bg")
                canvas_width = canvas.winfo_width()
                canvas_height = canvas.winfo_height()
                if canvas_width > 1 and canvas_height > 1:
                    canvas.create_rectangle(2, 2, canvas_width-2, canvas_height-2,
                                          fill=bg, outline="#2b3340", width=1, tags="bg")
                canvas.configure(cursor='')
                canvas.tag_lower("bg")
            
            return on_enter, on_leave
        
        hover_color = palette.get('button_hover_background', '#ffd08f')
        on_enter, on_leave = create_hover_functions(canvas, bg_color, hover_color)
        
        # Bind events
        canvas.bind("<Button-1>", on_click)
        canvas.bind("<Enter>", on_enter)
        canvas.bind("<Leave>", on_leave)
        
        return canvas
>>>>>>> e23926f4

    def load_puzzle_levels(self):
        """Load puzzle levels from JSON file"""
        try:
            with open(get_resource_path('config/puzzle_levels_temp.json'), 'r', encoding='utf-8') as f:
                levels = json.load(f)
            print(f"✅ Loaded {len(levels)} puzzle levels from JSON")
            return levels
        except FileNotFoundError:
            print("❌ puzzle_levels_temp.json not found, falling back to default levels")
            return self.create_puzzle_levels()
        except json.JSONDecodeError as e:
            print(f"❌ Error parsing puzzle_levels_temp.json: {e}")
            return self.create_puzzle_levels()
        except Exception as e:
            print(f"❌ Error loading puzzle levels: {e}")
            return self.create_puzzle_levels()

    def create_puzzle_levels(self):
        """Fallback method to create default puzzle levels if JSON loading fails"""
        return [
            {
                "name": "Basic Bit Flip",
                "description": "Transform |0⟩ into |1⟩ using the X gate",
                "input_state": "|0⟩",
                "target_state": "|1⟩",
                "available_gates": ["X"],
                "qubits": 1,
                "hint": "The X gate flips |0⟩ to |1⟩",
                "max_gates": 1,
                "difficulty": "Beginner"
            },
            {
                "name": "Superposition",
                "description": "Create equal superposition from |0⟩",
                "input_state": "|0⟩",
                "target_state": "|+⟩",
                "available_gates": ["H"],
                "qubits": 1,
                "hint": "The Hadamard gate creates superposition",
                "max_gates": 1,
                "difficulty": "Beginner"
            }
        ]

    # ...existing code... (load_sounds, play_sound, create_puzzle_levels methods remain the same)

    def load_sounds(self):
        """Load sound effects for the puzzle mode"""
        try:
            # Define sound file paths
            sound_files = {
                'button_click': get_resource_path('resources/sounds/click.wav'),
                'gate_place': get_resource_path('resources/sounds/click.wav'),
                'success': get_resource_path('resources/sounds/success.wav'),
                'error': get_resource_path('resources/sounds/error.wav'),
                'clear': get_resource_path('resources/sounds/clear.wav'),
                'level_complete': get_resource_path('resources/sounds/success.wav')
            }

            # Load sounds into pygame
            self.sounds = {}
            for sound_name, file_path in sound_files.items():
                try:
                    self.sounds[sound_name] = pygame.mixer.Sound(file_path)
                    print(f"✅ Loaded sound: {sound_name}")
                except pygame.error as e:
                    print(f"⚠️ Could not load {sound_name} from {file_path}: {e}")
                    # Create a placeholder/dummy sound or skip this sound
                    self.sounds[sound_name] = None

        except Exception as e:
            print(f"Warning: Could not load sounds: {e}")
            self.sound_enabled = False
            self.sounds = {}

    def play_sound(self, sound_name):
        """Play a sound effect"""
        if not self.sound_enabled:
            return

        try:
            if sound_name in self.sounds and self.sounds[sound_name] is not None:
                self.sounds[sound_name].play()
            else:
                print(f"⚠️ Sound '{sound_name}' not available")
        except Exception as e:
            print(f"Warning: Could not play sound {sound_name}: {e}")

    def setup_ui(self):
        """Setup the user interface with relative positioning"""
        # Main container with gradient-like effect
        main_frame = tk.Frame(self.root, bg=palette['main_frame_background'])
        main_frame.place(relx=0, rely=0, relwidth=1, relheight=1)

        # Add subtle top border
        top_border = tk.Frame(main_frame, bg=palette['top_border_color'])
        top_border.place(relx=0, rely=0, relwidth=1, relheight=0.005)

        # Content frame
        content_frame = tk.Frame(main_frame, bg=palette['background_2'])
        content_frame.place(relx=0, rely=0.005, relwidth=1, relheight=0.995)

        # Create header
        self.create_header(content_frame)

        # Main content container
        main_container = tk.Frame(content_frame, bg=palette['background_2'])
        main_container.place(relx=0.05, rely=0.12, relwidth=0.9, relheight=0.83)

        # Level info panel (replaces control panel)
        self.setup_level_info_panel(main_container)

        # Circuit display area
        self.setup_circuit_area(main_container)

        # Bottom section with gate palette, controls, and state analysis
        self.setup_bottom_section(main_container)

        # Set up window close protocol
        self.root.protocol("WM_DELETE_WINDOW", self.on_window_close)

    def create_header(self, parent):
        """Create header with title and navigation using relative positioning"""
        header_frame = tk.Frame(parent, bg=palette['background_2'])
        header_frame.place(relx=0.05, rely=0.02, relwidth=0.9, relheight=0.08)

        # Title on the left
        title_label = tk.Label(header_frame, text="🧩 Infinity Qubit - Puzzle Mode",
                            font=('Arial', max(20, int(self.window_width / 80)), 'bold'),
                            fg=palette['title_color'], bg=palette['background_2'])
        title_label.place(relx=0, rely=0.2, anchor='w')

        # Subtitle below title
        subtitle_label = tk.Label(header_frame,
                                text="Solve quantum puzzles with increasing difficulty",
                                font=('Arial', max(11, int(self.window_width / 140)), 'italic'),
                                fg=palette['subtitle_color'], bg=palette['background_2'])
        subtitle_label.place(relx=0, rely=0.7, anchor='w')

        # Back to Main Menu button - top right
        # Canvas-based main menu button for better color control on macOS
        button_width = max(120, int(self.window_width / 12))
        button_height = max(35, int(self.window_height / 25))
        
        main_menu_canvas = tk.Canvas(header_frame,
                                   width=button_width,
                                   height=button_height,
                                   bg=palette['puzzle_mode_button_color'],
                                   highlightthickness=0,
                                   bd=0)
        main_menu_canvas.place(relx=1, rely=0.5, anchor='e')
        
        # Draw button background
        main_menu_canvas.create_rectangle(2, 2, button_width-2, button_height-2,
                                        fill=palette['puzzle_mode_button_color'],
                                        outline=palette['puzzle_mode_button_color'], width=1,
                                        tags="menu_bg")
        
        # Add text to button
        main_menu_canvas.create_text(button_width//2, button_height//2,
                                   text="🏠 Main Menu",
                                   font=('Arial', max(10, int(self.window_width / 150)), 'bold'),
                                   fill=palette['puzzle_mode_button_text_color'],
                                   tags="menu_text")
        
        # Bind click events
        def on_menu_click(event):
            self.return_to_main_menu()
            
        def on_menu_enter(event):
            main_menu_canvas.itemconfig("menu_bg", fill=palette['puzzle_mode_button_hover_color'])
            main_menu_canvas.configure(cursor="hand2")
            
        def on_menu_leave(event):
            main_menu_canvas.itemconfig("menu_bg", fill=palette['puzzle_mode_button_color'])
            main_menu_canvas.configure(cursor="")
        
        main_menu_canvas.bind("<Button-1>", on_menu_click)
        main_menu_canvas.bind("<Enter>", on_menu_enter)
        main_menu_canvas.bind("<Leave>", on_menu_leave)

    def setup_level_info_panel(self, parent):
        """Setup the level information panel using relative positioning"""
        info_frame = tk.Frame(parent, bg=palette['background_2'], relief=tk.RAISED, bd=2)
        info_frame.place(relx=0, rely=0, relwidth=1, relheight=0.18)

        # Title
        info_title = tk.Label(info_frame, text="🎯 Level Information",
                            font=('Arial', max(16, int(self.window_width / 100)), 'bold'),
                            fg=palette['info_title_color'], bg=palette['background_2'])
        info_title.place(relx=0.5, rely=0.15, anchor='center')

        # Main info container
        info_container = tk.Frame(info_frame, bg=palette['background_2'])
        info_container.place(relx=0.1, rely=0.35, relwidth=0.8, relheight=0.6)

        # Level details - left side
        level_frame = tk.Frame(info_container, bg=palette['background_3'], relief=tk.RAISED, bd=1)
        level_frame.place(relx=0, rely=0, relwidth=0.48, relheight=1)

        self.level_label = tk.Label(level_frame, text="Level: 1",
                                font=('Arial', max(14, int(self.window_width / 120)), 'bold'),
                                fg=palette['level_counter_color'], bg=palette['background_3'])
        self.level_label.place(relx=0.5, rely=0.15, anchor='center')

        self.level_name_label = tk.Label(level_frame, text="Level Name",
                                    font=('Arial', max(12, int(self.window_width / 130)), 'bold'),
                                    fg=palette['level_name_color'], bg=palette['background_3'])
        self.level_name_label.place(relx=0.5, rely=0.4, anchor='center')

        self.level_description_label = tk.Label(level_frame, text="Description",
                                            font=('Arial', max(10, int(self.window_width / 150))),
                                            fg=palette['description_title_color'], bg=palette['background_3'],
                                            wraplength=int(self.window_width * 0.35))
        self.level_description_label.place(relx=0.5, rely=0.75, anchor='center')

        # Difficulty and score - right side
        stats_frame = tk.Frame(info_container, bg=palette['background_3'], relief=tk.RAISED, bd=1)
        stats_frame.place(relx=0.52, rely=0, relwidth=0.48, relheight=1)

        self.difficulty_label = tk.Label(stats_frame, text="Difficulty: Beginner",
                                    font=('Arial', max(12, int(self.window_width / 130)), 'bold'),
                                    fg=palette['difficulty_title_color'], bg=palette['background_3'])
        self.difficulty_label.place(relx=0.5, rely=0.15, anchor='center')

        self.score_label = tk.Label(stats_frame, text="Score: 0",
                                font=('Arial', max(12, int(self.window_width / 130)), 'bold'),
                                fg=palette['score_counter_color'], bg=palette['background_3'])
        self.score_label.place(relx=0.5, rely=0.4, anchor='center')

        self.gates_limit_label = tk.Label(stats_frame, text="Max Gates: 1",
                                        font=('Arial', max(10, int(self.window_width / 150))),
                                        fg=palette['max_gates_counter_color'], bg=palette['background_3'])
        self.gates_limit_label.place(relx=0.5, rely=0.65, anchor='center')

    def setup_circuit_area(self, parent):
        """Setup the circuit visualization area using relative positioning"""
        circuit_frame = tk.Frame(parent, bg=palette['background_2'], relief=tk.RAISED, bd=2)
        circuit_frame.place(relx=0, rely=0.2, relwidth=1, relheight=0.3)

        # Title
        circuit_title = tk.Label(circuit_frame, text="🔧 Quantum Circuit Designer",
                                font=('Arial', max(14, int(self.window_width / 100)), 'bold'),
                                fg=palette['main_circuit_title_color'], bg=palette['background_2'])
        circuit_title.place(relx=0.5, rely=0.1, anchor='center')

        # Circuit canvas
        canvas_container = tk.Frame(circuit_frame, bg=palette['background'], relief=tk.SUNKEN, bd=3)
        canvas_container.place(relx=0.05, rely=0.25, relwidth=0.9, relheight=0.65)

        canvas_width = int(self.window_width * 0.85)
        canvas_height = int(self.window_height * 0.18)

        self.circuit_canvas = tk.Canvas(canvas_container, width=canvas_width, height=canvas_height,
                                       bg=palette['background_4'], highlightthickness=0)
        self.circuit_canvas.place(relx=0.5, rely=0.5, anchor='center')

        self.canvas_width = canvas_width
        self.canvas_height = canvas_height

    def setup_bottom_section(self, parent):
        """Setup the bottom section with gate palette, controls, and state analysis using relative positioning"""
        bottom_frame = tk.Frame(parent, bg=palette['background_2'])
        bottom_frame.place(relx=0, rely=0.55, relwidth=1, relheight=0.45)

        # Left side - Gate Palette (40% width)
        gate_frame = tk.Frame(bottom_frame, bg=palette['background_2'], relief=tk.RAISED, bd=2)
        gate_frame.place(relx=0, rely=0, relwidth=0.4, relheight=1)

        tk.Label(gate_frame, text="🎨 Available Gates",
                font=('Arial', max(14, int(self.window_width / 100)), 'bold'),
                fg=palette['available_gates_title_color'], bg=palette['background_2']).place(relx=0.5, rely=0.08, anchor='center')

        # Gate buttons container
        self.gates_container = tk.Frame(gate_frame, bg=palette['background_2'])
        self.gates_container.place(relx=0.05, rely=0.18, relwidth=0.9, relheight=0.75)

        # Middle section - Puzzle Controls (30% width)
        controls_frame = tk.Frame(bottom_frame, bg=palette['background_2'], relief=tk.RAISED, bd=2)
        controls_frame.place(relx=0.42, rely=0, relwidth=0.26, relheight=1)

        self.setup_puzzle_controls(controls_frame)

        # Right side - Quantum State Analysis (30% width)
        results_frame = tk.Frame(bottom_frame, bg=palette['background_2'], relief=tk.RAISED, bd=2)
        results_frame.place(relx=0.7, rely=0, relwidth=0.3, relheight=1)

        self.setup_state_analysis(results_frame)

    def setup_puzzle_controls(self, parent):
        """Setup puzzle control buttons using relative positioning"""
        # Title
        control_title = tk.Label(parent, text="🎮 Puzzle Controls",
                               font=('Arial', max(14, int(self.window_width / 100)), 'bold'),
                               fg=palette['controls_title_text_color'], bg=palette['background_2'])
        control_title.place(relx=0.5, rely=0.08, anchor='center')

        # Create buttons container
        control_frame = tk.Frame(parent, bg=palette['background_2'])
        control_frame.place(relx=0.1, rely=0.18, relwidth=0.8, relheight=0.80)

        # Control buttons
        buttons_data = [
            ("🚀 Run Circuit", self.run_circuit, palette['run_button_background'], palette['run_button_text_color']),
            ("🔄 Clear Circuit", self.clear_circuit, palette['clear_button_background'], palette['clear_button_text_color']),
            ("💡 Hint", self.show_hint, palette['hint_button_background'], palette['hint_button_text_color']),
            ("⏭️ Skip Level", self.skip_level, palette['skip_button_background'], palette['skip_button_text_color'])
        ]

        for i, (text, command, bg_color, fg_color) in enumerate(buttons_data):
            btn_container = tk.Frame(control_frame, bg=palette['background_3'], relief=tk.RAISED, bd=2)
            btn_container.place(relx=0.5, rely=0.09 + i * 0.22, anchor='center', relwidth=0.9, relheight=0.18)

<<<<<<< HEAD
            btn = tk.Button(btn_container, text=text, command=command,
                           font=('Arial', max(11, int(self.window_width / 140)), 'bold'),
                           bg=bg_color, fg=fg_color,
                           cursor='hand2', relief=tk.FLAT, bd=0)
            btn.place(relx=0.5, rely=0.5, anchor='center', relwidth=0.9, relheight=0.8)
=======
            # Create canvas-based button instead of tk.Button
            btn_canvas = tk.Canvas(btn_container, bg=bg_color, highlightthickness=0, relief=tk.FLAT, bd=0)
            btn_canvas.place(relx=0.5, rely=0.5, anchor='center', relwidth=0.9, relheight=0.8)
            
            # Calculate canvas dimensions for text centering
            btn_container.update_idletasks()
            canvas_width = int(btn_container.winfo_width() * 0.9)
            canvas_height = int(btn_container.winfo_height() * 0.8)
            
            # Create button rectangle and text
            font_size = max(11, int(self.window_width / 140))
            rect_id = btn_canvas.create_rectangle(2, 2, canvas_width-2, canvas_height-2, 
                                                fill=bg_color, outline=bg_color, width=0)
            text_id = btn_canvas.create_text(canvas_width//2, canvas_height//2, text=text,
                                           font=('Arial', font_size, 'bold'), fill=fg_color)
            
            # Add click handler with proper closure
            def create_click_handler(cmd):
                return lambda event: cmd()
            
            btn_canvas.bind("<Button-1>", create_click_handler(command))
            btn_canvas.configure(cursor='hand2')
>>>>>>> e23926f4

            # Add hover effects
            original_bg = bg_color
            def create_hover_functions(canvas, rect_id, text_id, orig_color, orig_fg):
                def on_enter(event):
                    canvas.itemconfig(rect_id, fill=palette['button_hover_background'])
                    canvas.itemconfig(text_id, fill=palette['button_hover_text_color'])
                def on_leave(event):
                    canvas.itemconfig(rect_id, fill=orig_color)
                    canvas.itemconfig(text_id, fill=orig_fg)
                return on_enter, on_leave

            on_enter, on_leave = create_hover_functions(btn_canvas, rect_id, text_id, original_bg, fg_color)
            btn_canvas.bind("<Enter>", on_enter)
            btn_canvas.bind("<Leave>", on_leave)

        # Status info
        status_frame = tk.Frame(control_frame, bg=palette['background_3'], relief=tk.SUNKEN, bd=1)
        status_frame.place(relx=0.5, rely=0.95, anchor='center', relwidth=0.9, relheight=0.12)

        status_title = tk.Label(status_frame, text="📊 Circuit Status",
                               font=('Arial', max(10, int(self.window_width / 160)), 'bold'),
                               fg=palette['circuit_status_title_color'], bg=palette['background_3'])
        status_title.place(relx=0.5, rely=0.25, anchor='center')

        self.gates_count_label = tk.Label(status_frame, text="Gates: 0",
                                         font=('Arial', max(9, int(self.window_width / 180))),
                                         fg=palette['gates_counter_color'], bg=palette['background_3'])
        self.gates_count_label.place(relx=0.3, rely=0.7, anchor='center')

        self.gates_used_label = tk.Label(status_frame, text="Used: 0/1",
                                        font=('Arial', max(9, int(self.window_width / 180))),
                                        fg=palette['used_gates_counter_color'], bg=palette['background_3'])
        self.gates_used_label.place(relx=0.7, rely=0.7, anchor='center')

    def setup_state_analysis(self, parent):
        """Setup quantum state analysis area using relative positioning"""
        # Title
        analysis_title = tk.Label(parent, text="📊 Quantum State Analysis",
                                font=('Arial', max(14, int(self.window_width / 100)), 'bold'),
                                fg=palette['state_analysis_title_color'], bg=palette['background_2'])
        analysis_title.place(relx=0.5, rely=0.08, anchor='center')

        # Analysis container
        analysis_container = tk.Frame(parent, bg=palette['background'], relief=tk.SUNKEN, bd=3)
        analysis_container.place(relx=0.05, rely=0.18, relwidth=0.9, relheight=0.75)

        # Text area with scrollbar
        text_frame = tk.Frame(analysis_container, bg=palette['background'])
        text_frame.place(relx=0.02, rely=0.02, relwidth=0.96, relheight=0.96)

        self.state_display = tk.Text(text_frame,
                                   font=('Consolas', max(9, int(self.window_width / 200))),
                                   bg=palette['background_4'], fg=palette['state_display_text_color'],
                                   relief=tk.FLAT, bd=0, insertbackground=palette['state_display_insert_background'],
                                   selectbackground=palette['state_display_select_background'],
                                   selectforeground=palette['state_display_select_foreground'],
                                   wrap=tk.WORD)

        scrollbar = tk.Scrollbar(text_frame, orient=tk.VERTICAL, command=self.state_display.yview,
                                bg=palette['background_3'], troughcolor=palette['background'],
                                activebackground=palette['state_scrollbar_active_background'])
        self.state_display.configure(yscrollcommand=scrollbar.set)

        self.state_display.place(relx=0, rely=0, relwidth=0.97, relheight=1)
        scrollbar.place(relx=0.97, rely=0, relwidth=0.03, relheight=1)


    def setup_gates(self, available_gates):
        """Setup available gate buttons for current level"""
        # Clear existing gates
        for widget in self.gates_container.winfo_children():
            widget.destroy()

        # Separate single and multi-qubit gates
        single_gates = [gate for gate in available_gates if gate in ['H', 'X', 'Y', 'Z', 'S', 'T']]
        multi_gates = [gate for gate in available_gates if gate in ['CNOT', 'CZ', 'Toffoli']]

        # Store gates for toggle functionality
        self.single_gates = single_gates
        self.multi_gates = multi_gates
        self.current_gate_view = 'single'  # Start with single-qubit gates

        # Create toggle button if both types of gates are available
        if single_gates and multi_gates:
            toggle_frame = tk.Frame(self.gates_container, bg=palette['background_2'])
            toggle_frame.pack(pady=(5, 15))

            # Canvas toggle button
            self.toggle_canvas = tk.Canvas(toggle_frame, highlightthickness=0, bd=0, width=250, height=40)
            self.toggle_canvas.pack()
            
            def draw_toggle_button():
                self.toggle_canvas.delete("all")
                width = 250
                height = 40
                bg_color = palette['show_multi_qubit_gates_button_background']
                text_color = palette['show_multi_qubit_gates_button_text_color']
                self.toggle_canvas.create_rectangle(0, 0, width, height, fill=bg_color, outline=bg_color, tags="bg")
                self.toggle_canvas.create_text(width//2, height//2, text="🔄 Show Multi-Qubit Gates", 
                                             font=('Arial', 11, 'bold'),
                                             fill=text_color, tags="text")
            
            draw_toggle_button()
            
            # Click handler
            def on_toggle_click(event):
                self.toggle_gate_view()
            
            # Hover effects for toggle button
            def on_toggle_enter(event):
                self.toggle_canvas.itemconfig("bg", fill=palette['button_hover_background'])
                self.toggle_canvas.configure(cursor='hand2')
            
            def on_toggle_leave(event):
                self.toggle_canvas.itemconfig("bg", fill=palette['show_multi_qubit_gates_button_background'])
                self.toggle_canvas.configure(cursor='')
            
            # Bind events
            self.toggle_canvas.bind("<Button-1>", on_toggle_click)
            self.toggle_canvas.bind("<Enter>", on_toggle_enter)
            self.toggle_canvas.bind("<Leave>", on_toggle_leave)

        # Create container for gate display
        self.gate_display_frame = tk.Frame(self.gates_container, bg=palette['background_2'])
        self.gate_display_frame.pack(fill=tk.BOTH, expand=True)

        # Show initial gate set
        self.display_current_gates()

    def create_canvas_gate_button(self, parent, gate, color, description, relx, rely, relwidth, relheight):
        """Helper method to create a canvas-based gate button with proper closures"""
        # Container for the gate button using relative positioning
        btn_container = tk.Frame(parent, bg=palette['background_3'], relief=tk.RAISED, bd=1)
        btn_container.place(relx=relx, rely=rely, anchor='center', relwidth=relwidth, relheight=relheight)

        # Canvas button using relative positioning within its container
        btn_canvas = tk.Canvas(btn_container, highlightthickness=0, bd=0, bg=color)
        btn_canvas.place(relx=0.5, rely=0.4, anchor='center', relwidth=0.85, relheight=0.7)
        
        # Create button background and text with proper closure
        def create_draw_function(canvas, gate_color, gate_text):
            def draw_button(event=None):
                canvas.delete("all")
                width = canvas.winfo_width()
                height = canvas.winfo_height()
                if width > 1 and height > 1:  # Only draw if we have valid dimensions
                    canvas.create_rectangle(0, 0, width, height, fill=gate_color, outline=gate_color, tags="bg")
                    canvas.create_text(width//2, height//2, text=gate_text, 
                                     font=('Arial', max(12, int(self.window_width / 140)), 'bold'),
                                     fill=palette['gate_symbol_color'], tags="text")
            return draw_button
        
        draw_button = create_draw_function(btn_canvas, color, gate)
        
        # Bind configure event to redraw when size changes
        btn_canvas.bind('<Configure>', draw_button)
        # Initial draw after the widget is mapped
        btn_canvas.after(10, draw_button)
        
        # Click handler with proper closure
        def create_click_handler(gate_name):
            def on_button_click(event):
                self.add_gate(gate_name)
            return on_button_click
        
        click_handler = create_click_handler(gate)
        
        # Hover effects with proper closure
        def create_hover_handlers(canvas, gate_color):
            def on_enter(event):
                canvas.delete("bg")
                width = canvas.winfo_width()
                height = canvas.winfo_height()
                if width > 1 and height > 1:
                    canvas.create_rectangle(0, 0, width, height, fill=palette['button_hover_background'], outline=palette['button_hover_background'], tags="bg")
                canvas.configure(cursor='hand2')
                canvas.tag_lower("bg")  # Ensure background is behind text
            
            def on_leave(event):
                canvas.delete("bg")
                width = canvas.winfo_width()
                height = canvas.winfo_height()
                if width > 1 and height > 1:
                    canvas.create_rectangle(0, 0, width, height, fill=gate_color, outline=gate_color, tags="bg")
                canvas.configure(cursor='')
                canvas.tag_lower("bg")  # Ensure background is behind text
            
            return on_enter, on_leave
        
        on_enter, on_leave = create_hover_handlers(btn_canvas, color)
        
        # Bind events
        btn_canvas.bind("<Button-1>", click_handler)
        btn_canvas.bind("<Enter>", on_enter)
        btn_canvas.bind("<Leave>", on_leave)

        # Description label using relative positioning
        desc_label = tk.Label(btn_container, text=description,
                            font=('Arial', max(8, int(self.window_width / 200))), 
                            fg=palette['gate_description_color'], bg=palette['background_3'])
        desc_label.place(relx=0.5, rely=0.85, anchor='center')
        
        return btn_container, btn_canvas

    def display_current_gates(self):
        """Display the current set of gates (single or multi-qubit)"""
        # Clear existing gate display
        for widget in self.gate_display_frame.winfo_children():
            widget.destroy()

        gate_colors = {
            'H': palette['H_color'], 'X': palette['X_color'], 'Y': palette['Y_color'], 'Z': palette['Z_color'],
            'S': palette['S_color'], 'T': palette['T_color'], 'CNOT': palette['CNOT_color'], 'CZ': palette['CZ_color'],
            'Toffoli': palette['Toffoli_color']
        }

        gate_descriptions = {
            'H': 'Hadamard',
            'X': 'Pauli-X',
            'Y': 'Pauli-Y',
            'Z': 'Pauli-Z',
            'S': 'S Gate',
            'T': 'T Gate',
            'CNOT': 'CNOT',
            'CZ': 'CZ Gate',
            'Toffoli': 'Toffoli'
        }

        if self.current_gate_view == 'single' and self.single_gates:
            # Display single-qubit gates
            single_title = tk.Label(self.gate_display_frame, text="Single-Qubit Gates:",
                                font=('Arial', 12, 'bold'), fg=palette['single_qubit_gates_title_color'], bg=palette['background_2'])
            single_title.pack(pady=(5, 10))

            # Create main container for gates using relative positioning
            gates_main_container = tk.Frame(self.gate_display_frame, bg=palette['background_2'])
            gates_main_container.pack(fill=tk.BOTH, expand=True, padx=10, pady=5)

            # Calculate positions for 3-column grid
            cols = 3
            for i, gate in enumerate(self.single_gates):
                row = i // cols
                col = i % cols

                # Calculate relative positions
                relx = col * 0.33 + 0.165  # Center each button in its column (0.165, 0.495, 0.825)
                rely = row * 0.45 + 0.20   # Space rows evenly

                color = gate_colors.get(gate, '#ffffff')
                description = gate_descriptions.get(gate, '')

<<<<<<< HEAD
                # Container for the gate button using relative positioning
                btn_container = tk.Frame(gates_main_container, bg=palette['background_3'], relief=tk.RAISED, bd=1)
                btn_container.place(relx=relx, rely=rely, anchor='center', relwidth=0.28, relheight=0.4)

                # Button using relative positioning within its container
                btn = tk.Button(btn_container, text=gate,
                            command=lambda g=gate: self.add_gate(g),
                            font=('Arial', max(12, int(self.window_width / 140)), 'bold'),
                            bg=color, fg=palette['gate_symbol_color'],
                            cursor='hand2',
                            relief=tk.FLAT, bd=0)
                btn.place(relx=0.5, rely=0.4, anchor='center', relwidth=0.85, relheight=0.7)

                # Description label using relative positioning
                desc_label = tk.Label(btn_container, text=description,
                                    font=('Arial', max(8, int(self.window_width / 200))),
                                    fg=palette['gate_description_color'], bg=palette['background_3'])
                desc_label.place(relx=0.5, rely=0.85, anchor='center')

                # Add hover effect
                def create_hover_effect(button, orig_color):
                    def on_enter(event):
                        button.configure(bg=palette['gate_hover_background'])
                    def on_leave(event):
                        button.configure(bg=orig_color)
                    return on_enter, on_leave

                on_enter, on_leave = create_hover_effect(btn, color)
                btn.bind("<Enter>", on_enter)
                btn.bind("<Leave>", on_leave)
=======
                # Create canvas button using helper method
                self.create_canvas_gate_button(gates_main_container, gate, color, description, 
                                             relx, rely, 0.28, 0.4)
>>>>>>> e23926f4

        elif self.current_gate_view == 'multi' and self.multi_gates:
            # Display multi-qubit gates in grid layout (same structure as single gates)
            multi_title = tk.Label(self.gate_display_frame, text="Multi-Qubit Gates:",
                                font=('Arial', 12, 'bold'), fg=palette['multi_qubit_gates_title_color'], bg=palette['background_2'])
            multi_title.pack(pady=(5, 10))

            # Create main container for gates using relative positioning
            gates_main_container = tk.Frame(self.gate_display_frame, bg=palette['background_2'])
            gates_main_container.pack(fill=tk.BOTH, expand=True, padx=10, pady=5)

            # Calculate positions for 3-column grid
            cols = 3
            for i, gate in enumerate(self.multi_gates):
                row = i // cols
                col = i % cols

                # Calculate relative positions
                relx = col * 0.33 + 0.165  # Center each button in its column
                rely = row * 0.25 + 0.15   # Space rows evenly

                color = gate_colors.get(gate, '#ffffff')
                description = gate_descriptions.get(gate, '')

<<<<<<< HEAD
                # Container for the gate button using relative positioning
                btn_container = tk.Frame(gates_main_container, bg=palette['background_3'], relief=tk.RAISED, bd=1)
                btn_container.place(relx=relx, rely=rely, anchor='center', relwidth=0.28, relheight=0.2)

                # Button using relative positioning within its container
                btn = tk.Button(btn_container, text=gate,
                            command=lambda g=gate: self.add_gate(g),
                            font=('Arial', max(12, int(self.window_width / 140)), 'bold'),
                            bg=color, fg=palette['gate_symbol_color'],
                            cursor='hand2',
                            relief=tk.FLAT, bd=0)
                btn.place(relx=0.5, rely=0.4, anchor='center', relwidth=0.85, relheight=0.6)

                # Description label using relative positioning
                desc_label = tk.Label(btn_container, text=description,
                                    font=('Arial', max(8, int(self.window_width / 200))),
                                    fg=palette['gate_description_color'], bg=palette['background_3'])
                desc_label.place(relx=0.5, rely=0.85, anchor='center')

                # Add hover effect
                def create_hover_effect_multi(button, orig_color):
                    def on_enter(event):
                        button.configure(bg=palette['gate_hover_background'])
                    def on_leave(event):
                        button.configure(bg=orig_color)
                    return on_enter, on_leave

                on_enter, on_leave = create_hover_effect_multi(btn, color)
                btn.bind("<Enter>", on_enter)
                btn.bind("<Leave>", on_leave)
=======
                # Create canvas button using helper method
                self.create_canvas_gate_button(gates_main_container, gate, color, description, 
                                             relx, rely, 0.28, 0.2)
>>>>>>> e23926f4

        # If only one type of gates is available, show them without toggle
        elif not self.multi_gates and self.single_gates:
            # Only single gates available, show them directly
            self.current_gate_view = 'single'
            single_title = tk.Label(self.gate_display_frame, text="Available Gates:",
                                font=('Arial', 12, 'bold'), fg=palette['available_gates_title_color'], bg=palette['background_2'])
            single_title.pack(pady=(5, 10))

            # Create main container for gates using relative positioning
            gates_main_container = tk.Frame(self.gate_display_frame, bg=palette['background_2'])
            gates_main_container.pack(fill=tk.BOTH, expand=True, padx=10, pady=5)

            # Calculate positions for 3-column grid
            cols = 3
            for i, gate in enumerate(self.single_gates):
                row = i // cols
                col = i % cols

                # Calculate relative positions
                relx = col * 0.33 + 0.165  # Center each button in its column
                rely = row * 0.25 + 0.15   # Space rows evenly

                color = gate_colors.get(gate, '#ffffff')
                description = gate_descriptions.get(gate, '')

<<<<<<< HEAD
                # Container for the gate button using relative positioning
                btn_container = tk.Frame(gates_main_container, bg=palette['background_3'], relief=tk.RAISED, bd=1)
                btn_container.place(relx=relx, rely=rely, anchor='center', relwidth=0.28, relheight=0.2)

                # Button using relative positioning within its container
                btn = tk.Button(btn_container, text=gate,
                            command=lambda g=gate: self.add_gate(g),
                            font=('Arial', max(12, int(self.window_width / 140)), 'bold'),
                            bg=color, fg=palette['gate_symbol_color'],
                            cursor='hand2',
                            relief=tk.FLAT, bd=0)
                btn.place(relx=0.5, rely=0.4, anchor='center', relwidth=0.85, relheight=0.6)

                # Description label using relative positioning
                desc_label = tk.Label(btn_container, text=description,
                                    font=('Arial', max(8, int(self.window_width / 200))),
                                    fg=palette['gate_description_color'], bg=palette['background_3'])
                desc_label.place(relx=0.5, rely=0.85, anchor='center')
=======
                # Create canvas button using helper method
                self.create_canvas_gate_button(gates_main_container, gate, color, description, 
                                             relx, rely, 0.28, 0.2)
>>>>>>> e23926f4

        elif not self.single_gates and self.multi_gates:
            # Only multi gates available, show them directly in grid
            self.current_gate_view = 'multi'
            multi_title = tk.Label(self.gate_display_frame, text="Available Gates:",
                                font=('Arial', 12, 'bold'), fg=palette['available_gates_title_color'], bg=palette['background_2'])
            multi_title.pack(pady=(5, 10))

            # Create main container for gates using relative positioning
            gates_main_container = tk.Frame(self.gate_display_frame, bg=palette['background_2'])
            gates_main_container.pack(fill=tk.BOTH, expand=True, padx=10, pady=5)

            # Calculate positions for 3-column grid
            cols = 3
            for i, gate in enumerate(self.multi_gates):
                row = i // cols
                col = i % cols

                # Calculate relative positions
                relx = col * 0.33 + 0.165  # Center each button in its column
                rely = row * 0.25 + 0.15   # Space rows evenly

                color = gate_colors.get(gate, '#ffffff')
                description = gate_descriptions.get(gate, '')

<<<<<<< HEAD
                # Container for the gate button using relative positioning
                btn_container = tk.Frame(gates_main_container, bg=palette['background_3'], relief=tk.RAISED, bd=1)
                btn_container.place(relx=relx, rely=rely, anchor='center', relwidth=0.28, relheight=0.2)

                # Button using relative positioning within its container
                btn = tk.Button(btn_container, text=gate,
                            command=lambda g=gate: self.add_gate(g),
                            font=('Arial', max(12, int(self.window_width / 140)), 'bold'),
                            bg=color, fg=palette['gate_symbol_color'],
                            cursor='hand2',
                            relief=tk.FLAT, bd=0)
                btn.place(relx=0.5, rely=0.4, anchor='center', relwidth=0.85, relheight=0.6)

                # Description label using relative positioning
                desc_label = tk.Label(btn_container, text=description,
                                    font=('Arial', max(9, int(self.window_width / 180))),
                                    fg=palette['gate_description_color'], bg=palette['background_3'])
                desc_label.place(relx=0.5, rely=0.85, anchor='center')
=======
                # Create canvas button using helper method
                self.create_canvas_gate_button(gates_main_container, gate, color, description, 
                                             relx, rely, 0.28, 0.2)
>>>>>>> e23926f4

    def toggle_gate_view(self):
        """Toggle between single-qubit and multi-qubit gate views"""
        if self.current_gate_view == 'single':
            self.current_gate_view = 'multi'
            # Update canvas text
            self.toggle_canvas.itemconfig("text", text="🔄 Show Single-Qubit Gates")
        else:
            self.current_gate_view = 'single'
<<<<<<< HEAD
            self.toggle_btn.config(text="🔄 Show Multi-Qubit Gates")

=======
            # Update canvas text
            self.toggle_canvas.itemconfig("text", text="🔄 Show Multi-Qubit Gates")
        
>>>>>>> e23926f4
        self.display_current_gates()

    def add_gate(self, gate):
        """Add a gate to the circuit"""
        level = self.levels[self.current_level]
        max_gates = level.get('max_gates', 999)

        # Check gate limit
        if len(self.placed_gates) >= max_gates:
            self.play_sound('error')
            self.show_gate_limit_warning(max_gates)
            return

        # Handle multi-qubit gates
        if gate in ['CNOT', 'CZ']:
            self.add_two_qubit_gate(gate)
        elif gate == 'Toffoli':
            self.add_toffoli_gate(gate)
        else:
            self.add_single_qubit_gate(gate)

        self.play_sound('gate_place')
        self.draw_circuit()

    def show_gate_limit_warning(self, max_gates):
        """Show a styled gate limit warning dialog without decorations"""
        dialog = tk.Toplevel(self.root)
        dialog.title("⚠️ Gate Limit Reached")
        dialog.overrideredirect(True)  # Remove window decorations
        dialog.configure(bg=palette['background'])
        dialog.transient(self.root)
        dialog.grab_set()
        dialog.focus_set()

        # Calculate center position immediately
        dialog_width = 600
        dialog_height = 500
        screen_width = dialog.winfo_screenwidth()
        screen_height = dialog.winfo_screenheight()
        x = (screen_width - dialog_width) // 2
        y = (screen_height - dialog_height) // 2
        dialog.geometry(f"{dialog_width}x{dialog_height}+{x}+{y}")

        # Ensure dialog is on top
        dialog.lift()
        dialog.attributes("-topmost", True)

        # Main container with border
        main_frame = tk.Frame(dialog, bg=palette['background_2'], relief=tk.RAISED, bd=3)
        main_frame.pack(fill=tk.BOTH, expand=True, padx=15, pady=15)

        # Header with warning icon
        header_frame = tk.Frame(main_frame, bg=palette['background_2'])
        header_frame.pack(fill=tk.X, pady=(15, 10))

        warning_label = tk.Label(header_frame, text="⚠️🚫⚠️",
                               font=('Arial', 24), fg='#ff6b6b', bg=palette['background_2'])
        warning_label.pack()

        title_label = tk.Label(header_frame, text="GATE LIMIT REACHED!",
                             font=('Arial', 18, 'bold'), fg='#ff6b6b', bg=palette['background_2'])
        title_label.pack(pady=(5, 0))

        # Content frame
        content_frame = tk.Frame(main_frame, bg=palette['background_3'], relief=tk.SUNKEN, bd=2)
        content_frame.pack(fill=tk.BOTH, expand=True, padx=10, pady=15)

        # Warning message
        warning_text = f"""You have reached the maximum gate limit for this level.

🚫 Current limit: {max_gates} gates
🔄 Clear some gates to add new ones
💡 Or try optimizing your circuit

Remember: Efficient solutions earn bonus points!"""

        warning_message = tk.Label(content_frame, text=warning_text,
                                 font=('Arial', 13),
                                 fg=palette['level_complete_info_label_text_color'],
                                 bg=palette['background_3'],
                                 justify=tk.CENTER)
        warning_message.pack(expand=True, pady=20)

        # Button frame
        button_frame = tk.Frame(main_frame, bg=palette['background_2'])
        button_frame.pack(pady=(10, 15))

        # Clear circuit button
<<<<<<< HEAD
        clear_btn = tk.Button(button_frame, text="🔄 Clear Circuit",
                            command=lambda: [self.clear_circuit(), dialog.destroy()],
                            font=('Arial', 12, 'bold'),
                            bg=palette['clear_button_background'],
                            fg=palette['clear_button_text_color'],
                            padx=20, pady=8,
                            cursor='hand2', relief=tk.FLAT)
        clear_btn.pack(side=tk.LEFT, padx=10)

        # OK button
        ok_btn = tk.Button(button_frame, text="✓ Got it!",
                          command=dialog.destroy,
                          font=('Arial', 12, 'bold'),
                          bg=palette['next_level_button_background'],
                          fg=palette['next_level_button_text_color'],
                          padx=20, pady=8,
                          cursor='hand2', relief=tk.FLAT)
        ok_btn.pack(side=tk.LEFT, padx=10)

        # Add hover effects
=======
        clear_canvas = tk.Canvas(button_frame, highlightthickness=0, bd=0, width=160, height=40)
        clear_canvas.pack(side=tk.LEFT, padx=10)
        
        # Draw clear button
        clear_canvas.create_rectangle(0, 0, 160, 40, fill=palette['clear_button_background'], outline=palette['clear_button_background'], tags="bg")
        clear_canvas.create_text(80, 20, text="🔄 Clear Circuit", 
                               font=('Arial', 12, 'bold'),
                               fill=palette['clear_button_text_color'], tags="text")
        
        def on_clear_click(event):
            self.clear_circuit()
            dialog.destroy()
        
>>>>>>> e23926f4
        def on_clear_enter(event):
            clear_canvas.itemconfig("bg", fill=palette['button_hover_background'])
            clear_canvas.configure(cursor='hand2')
        
        def on_clear_leave(event):
<<<<<<< HEAD
            clear_btn.configure(bg=palette['clear_button_background'], fg=palette['clear_button_text_color'])

=======
            clear_canvas.itemconfig("bg", fill=palette['clear_button_background'])
            clear_canvas.configure(cursor='')
        
        clear_canvas.bind("<Button-1>", on_clear_click)
        clear_canvas.bind("<Enter>", on_clear_enter)
        clear_canvas.bind("<Leave>", on_clear_leave)
        
        # OK button
        ok_canvas = tk.Canvas(button_frame, highlightthickness=0, bd=0, width=120, height=40)
        ok_canvas.pack(side=tk.LEFT, padx=10)
        
        # Draw OK button
        ok_canvas.create_rectangle(0, 0, 120, 40, fill=palette['next_level_button_background'], outline=palette['next_level_button_background'], tags="bg")
        ok_canvas.create_text(60, 20, text="✓ Got it!", 
                            font=('Arial', 12, 'bold'),
                            fill=palette['next_level_button_text_color'], tags="text")
        
        def on_ok_click(event):
            dialog.destroy()
        
>>>>>>> e23926f4
        def on_ok_enter(event):
            ok_canvas.itemconfig("bg", fill=palette['next_level_button_hover_background'])
            ok_canvas.configure(cursor='hand2')
        
        def on_ok_leave(event):
<<<<<<< HEAD
            ok_btn.configure(bg=palette['next_level_button_background'])

        clear_btn.bind("<Enter>", on_clear_enter)
        clear_btn.bind("<Leave>", on_clear_leave)
        ok_btn.bind("<Enter>", on_ok_enter)
        ok_btn.bind("<Leave>", on_ok_leave)

=======
            ok_canvas.itemconfig("bg", fill=palette['next_level_button_background'])
            ok_canvas.configure(cursor='')
        
        ok_canvas.bind("<Button-1>", on_ok_click)
        ok_canvas.bind("<Enter>", on_ok_enter)
        ok_canvas.bind("<Leave>", on_ok_leave)
        
>>>>>>> e23926f4
        # Handle ESC key to close
        dialog.bind('<Escape>', lambda e: dialog.destroy())

    def add_single_qubit_gate(self, gate):
        """Add a single qubit gate with target selection"""
        level = self.levels[self.current_level]
        num_qubits = level['qubits']

        if num_qubits == 1:
            # Only one qubit, add directly
            gate_info = {'gate': gate, 'qubits': [0]}
            self.placed_gates.append(gate_info)
        else:
            # Multiple qubits, ask user to select target
            target = self.ask_qubit_selection("Select target qubit:", num_qubits)
            if target is not None:
                gate_info = {'gate': gate, 'qubits': [target]}
                self.placed_gates.append(gate_info)

    def add_two_qubit_gate(self, gate):
        """Add a two-qubit gate with control and target selection"""
        level = self.levels[self.current_level]
        num_qubits = level['qubits']

        if num_qubits < 2:
            self.show_error_dialog(f"{gate} gate requires at least 2 qubits!")
            return

        # Ask for control and target qubits
        control = self.ask_qubit_selection("Select control qubit:", num_qubits)
        if control is None:
            return

        available_targets = [i for i in range(num_qubits) if i != control]
        target = self.ask_qubit_selection("Select target qubit:", num_qubits, available_targets)
        if target is None:
            return

        gate_info = {'gate': gate, 'qubits': [control, target]}
        self.placed_gates.append(gate_info)

    def add_toffoli_gate(self, gate):
        """Add a Toffoli gate with two controls and one target"""
        level = self.levels[self.current_level]
        num_qubits = level['qubits']

        if num_qubits < 3:
            self.show_error_dialog("Toffoli gate requires at least 3 qubits!")
            return

        # Ask for two control qubits and one target
        control1 = self.ask_qubit_selection("Select first control qubit:", num_qubits)
        if control1 is None:
            return

        available_control2 = [i for i in range(num_qubits) if i != control1]
        control2 = self.ask_qubit_selection("Select second control qubit:", num_qubits, available_control2)
        if control2 is None:
            return

        available_targets = [i for i in range(num_qubits) if i not in [control1, control2]]
        target = self.ask_qubit_selection("Select target qubit:", num_qubits, available_targets)
        if target is None:
            return

        gate_info = {'gate': gate, 'qubits': [control1, control2, target]}
        self.placed_gates.append(gate_info)

    def show_error_dialog(self, message):
        """Show a styled error dialog without decorations"""
        dialog = tk.Toplevel(self.root)
        dialog.title("❌ Error")
        dialog.overrideredirect(True)  # Remove window decorations
        dialog.geometry("400x200")
        dialog.configure(bg=palette['background'])
        dialog.transient(self.root)
        dialog.grab_set()
        dialog.focus_set()

        # Center the dialog on screen and ensure it's on top
        dialog.update_idletasks()
        screen_width = dialog.winfo_screenwidth()
        screen_height = dialog.winfo_screenheight()
        x = (screen_width - 400) // 2
        y = (screen_height - 200) // 2
        dialog.geometry(f"400x200+{x}+{y}")

        # Ensure dialog is on top
        dialog.lift()
        dialog.attributes("-topmost", True)

        # Main container with border
        main_frame = tk.Frame(dialog, bg=palette['background_2'], relief=tk.RAISED, bd=3)
        main_frame.pack(fill=tk.BOTH, expand=True, padx=15, pady=15)

        # Header with error icon
        header_frame = tk.Frame(main_frame, bg=palette['background_2'])
        header_frame.pack(fill=tk.X, pady=(15, 10))

        error_label = tk.Label(header_frame, text="❌⚠️❌",
                             font=('Arial', 20), fg='#ff6b6b', bg=palette['background_2'])
        error_label.pack()

        title_label = tk.Label(header_frame, text="ERROR",
                             font=('Arial', 16, 'bold'), fg='#ff6b6b', bg=palette['background_2'])
        title_label.pack(pady=(5, 0))

        # Content frame
        content_frame = tk.Frame(main_frame, bg=palette['background_3'], relief=tk.SUNKEN, bd=2)
        content_frame.pack(fill=tk.BOTH, expand=True, padx=10, pady=10)

        # Error message
        error_message = tk.Label(content_frame, text=message,
                               font=('Arial', 12),
                               fg=palette['level_complete_info_label_text_color'],
                               bg=palette['background_3'],
                               wraplength=350, justify=tk.CENTER)
        error_message.pack(expand=True, pady=15)
<<<<<<< HEAD

        # OK button
        ok_btn = tk.Button(main_frame, text="✓ OK",
                          command=dialog.destroy,
                          font=('Arial', 12, 'bold'),
                          bg=palette['next_level_button_background'],
                          fg=palette['next_level_button_text_color'],
                          padx=30, pady=8,
                          cursor='hand2', relief=tk.FLAT)
        ok_btn.pack(pady=(10, 15))

        # Add hover effect
        def on_ok_enter(event):
            ok_btn.configure(bg=palette['next_level_button_hover_background'])
        def on_ok_leave(event):
            ok_btn.configure(bg=palette['next_level_button_background'])

        ok_btn.bind("<Enter>", on_ok_enter)
        ok_btn.bind("<Leave>", on_ok_leave)

=======
        
        # OK button using canvas for macOS compatibility
        self.create_canvas_dialog_button(main_frame, "✓ OK", dialog.destroy, 120, 40, 
                                        palette['next_level_button_background'], 
                                        palette['next_level_button_text_color'], 
                                        pady=(10, 15))
        
>>>>>>> e23926f4
        # Handle ESC key to close
        dialog.bind('<Escape>', lambda e: dialog.destroy())

    def ask_qubit_selection(self, prompt, num_qubits, available_qubits=None):
        """Ask user to select a qubit with no decorations dialog"""
        if available_qubits is None:
            available_qubits = list(range(num_qubits))

        if len(available_qubits) == 1:
            return available_qubits[0]

        # Create a simple selection dialog without decorations
        dialog = tk.Toplevel(self.root)
        dialog.title("Select Qubit")
        dialog.overrideredirect(True)  # Remove window decorations
        dialog.geometry("300x150")
        dialog.configure(bg=palette['background_2'])
        dialog.transient(self.root)
        dialog.grab_set()

        # Center the dialog on screen
        dialog.update_idletasks()
        x = (dialog.winfo_screenwidth() - 300) // 2
        y = (dialog.winfo_screenheight() - 150) // 2
        dialog.geometry(f"300x150+{x}+{y}")

        result = [None]

        tk.Label(dialog, text=prompt, font=('Arial', 12),
                fg=palette['prompt_text_color'], bg=palette['background_2']).pack(pady=10)

        button_frame = tk.Frame(dialog, bg=palette['background_2'])
        button_frame.pack(pady=10)

        def select_qubit(qubit):
            result[0] = qubit
            dialog.destroy()

        for qubit in available_qubits:
<<<<<<< HEAD
            btn = tk.Button(button_frame, text=f"Qubit {qubit}",
                           command=lambda q=qubit: select_qubit(q),
                           font=('Arial', 10), bg=palette['qubit_selection_button_background'],
                           fg=palette['qubit_selection_button_text_color'],
                           padx=15, pady=5, cursor='hand2')
            btn.pack(side=tk.LEFT, padx=5)

        # Cancel button
        cancel_btn = tk.Button(button_frame, text="Cancel",
                              command=dialog.destroy,
                              font=('Arial', 10), bg=palette['cancel_selection_button_background'],
                              fg=palette['cancel_selection_button_text_color'],
                              padx=15, pady=5, cursor='hand2')
        cancel_btn.pack(side=tk.LEFT, padx=5)

=======
            canvas_btn = self.create_canvas_dialog_button(
                button_frame, f"Qubit {qubit}",
                lambda q=qubit: select_qubit(q),
                palette['qubit_selection_button_background'], 
                palette['qubit_selection_button_text_color'],
                width=80, height=35, font_size=10
            )
            canvas_btn.pack(side=tk.LEFT, padx=5)
        
        # Cancel button
        cancel_canvas = self.create_canvas_dialog_button(
            button_frame, "Cancel",
            dialog.destroy,
            palette['cancel_selection_button_background'], 
            palette['cancel_selection_button_text_color'],
            width=80, height=35, font_size=10
        )
        cancel_canvas.pack(side=tk.LEFT, padx=5)
        
>>>>>>> e23926f4
        dialog.wait_window()
        return result[0]

    def clear_circuit(self):
        """Clear all gates from the circuit"""
        self.placed_gates = []
        self.play_sound('clear')
        self.draw_circuit()

    def run_circuit(self):
        """Run the quantum circuit and check if puzzle is solved"""
        level = self.levels[self.current_level]

        if not self.placed_gates:
            self.show_info_dialog("No Circuit", "Please add some gates to your circuit first!")
            return

        try:
            # Create quantum circuit
            qc = QuantumCircuit(level['qubits'])

            # Set initial state
            self.set_initial_state(qc, level['input_state'])

            # Add gates
            for gate_info in self.placed_gates:
                gate = gate_info['gate']
                qubits = gate_info['qubits']

                if gate == 'H':
                    qc.h(qubits[0])
                elif gate == 'X':
                    qc.x(qubits[0])
                elif gate == 'Y':
                    qc.y(qubits[0])
                elif gate == 'Z':
                    qc.z(qubits[0])
                elif gate == 'S':
                    qc.s(qubits[0])
                elif gate == 'T':
                    qc.t(qubits[0])
                elif gate == 'CNOT':
                    qc.cx(qubits[0], qubits[1])
                elif gate == 'CZ':
                    qc.cz(qubits[0], qubits[1])
                elif gate == 'Toffoli':
                    qc.ccx(qubits[0], qubits[1], qubits[2])

            # Get final state
            state_vector = Statevector.from_instruction(qc)

            # Check if puzzle is solved
            if self.check_solution(state_vector, level):
                self.level_complete()
            else:
                self.display_circuit_results(state_vector, level)

        except Exception as e:
            self.show_error_dialog(f"Error running circuit: {str(e)}")

    def run_circuit(self):
        """Run the quantum circuit and check if puzzle is solved"""
        level = self.levels[self.current_level]

        if not self.placed_gates:
            self.show_info_dialog("No Circuit", "Please add some gates to your circuit first!")
            return

        try:
            # Create quantum circuit
            qc = QuantumCircuit(level['qubits'])

            # Set initial state
            self.set_initial_state(qc, level['input_state'])

            # Add gates
            for gate_info in self.placed_gates:
                gate = gate_info['gate']
                qubits = gate_info['qubits']

                if gate == 'H':
                    qc.h(qubits[0])
                elif gate == 'X':
                    qc.x(qubits[0])
                elif gate == 'Y':
                    qc.y(qubits[0])
                elif gate == 'Z':
                    qc.z(qubits[0])
                elif gate == 'S':
                    qc.s(qubits[0])
                elif gate == 'T':
                    qc.t(qubits[0])
                elif gate == 'CNOT':
                    qc.cx(qubits[0], qubits[1])
                elif gate == 'CZ':
                    qc.cz(qubits[0], qubits[1])
                elif gate == 'Toffoli':
                    qc.ccx(qubits[0], qubits[1], qubits[2])

            # Get final state
            state_vector = Statevector.from_instruction(qc)

            # Check if puzzle is solved
            if self.check_solution(state_vector, level):
                self.level_complete()
            else:
                self.display_circuit_results(state_vector, level)

        except Exception as e:
            self.show_error_dialog(f"Error running circuit: {str(e)}")

    def set_initial_state(self, qc, initial_state):
        """Set the initial state of the quantum circuit"""
        if initial_state == '|1⟩':
            qc.x(0)
        elif initial_state == '|+⟩':
            qc.h(0)
        elif initial_state == '|-⟩':
            qc.x(0)
            qc.h(0)
        elif initial_state == '|10⟩':
            qc.x(0)
        elif initial_state == '|110⟩':
            qc.x(0)
            qc.x(1)
        elif initial_state == '|+0⟩':
            qc.h(0)
        # Add more initial states as needed for your JSON levels
        # |0⟩, |00⟩, |000⟩, |0000⟩ are default, no preparation needed

    def check_solution(self, state_vector, level):
        """Check if the current state matches the target state"""
        target_state = level['target_state']
        state_data = state_vector.data
        tolerance = 0.01  # Tolerance for floating point comparisons

        # Single qubit states
        if target_state == '|1⟩' and level['qubits'] == 1:
            # |1⟩ state: [0, 1]
            return (abs(state_data[1]) > 0.99 and abs(state_data[0]) < tolerance and
                    abs(np.real(state_data[1]) - 1.0) < tolerance and
                    abs(np.imag(state_data[1])) < tolerance)

        elif target_state == '|0⟩' and level['qubits'] == 1:
            # |0⟩ state: [1, 0]
            return (abs(state_data[0]) > 0.99 and abs(state_data[1]) < tolerance and
                    abs(np.real(state_data[0]) - 1.0) < tolerance and
                    abs(np.imag(state_data[0])) < tolerance)

        elif target_state == '|+⟩' and level['qubits'] == 1:
            # |+⟩ = (|0⟩ + |1⟩)/√2: [1/√2, 1/√2]
            expected_amp = 1/np.sqrt(2)
            return (abs(abs(state_data[0]) - expected_amp) < tolerance and
                    abs(abs(state_data[1]) - expected_amp) < tolerance and
                    abs(np.real(state_data[0]) - expected_amp) < tolerance and
                    abs(np.imag(state_data[0])) < tolerance and
                    abs(np.real(state_data[1]) - expected_amp) < tolerance and
                    abs(np.imag(state_data[1])) < tolerance)

        elif target_state == '|-⟩' and level['qubits'] == 1:
            # |-⟩ = (|0⟩ - |1⟩)/√2: [1/√2, -1/√2]
            expected_amp = 1/np.sqrt(2)
            return (abs(abs(state_data[0]) - expected_amp) < tolerance and
                    abs(abs(state_data[1]) - expected_amp) < tolerance and
                    abs(np.real(state_data[0]) - expected_amp) < tolerance and
                    abs(np.imag(state_data[0])) < tolerance and
                    abs(np.real(state_data[1]) + expected_amp) < tolerance and
                    abs(np.imag(state_data[1])) < tolerance)

        elif target_state == '|i·1⟩' and level['qubits'] == 1:
            # Y|0⟩ = i|1⟩: [0, i]
            return (abs(state_data[0]) < tolerance and
                    abs(state_data[1]) > 0.99 and
                    abs(np.real(state_data[1])) < tolerance and
                    abs(np.imag(state_data[1]) - 1.0) < tolerance)

        elif target_state == '|+i⟩' and level['qubits'] == 1:
            # S|+⟩ = (|0⟩ + i|1⟩)/√2: [1/√2, i/√2]
            expected_amp = 1/np.sqrt(2)
            return (abs(abs(state_data[0]) - expected_amp) < tolerance and
                    abs(abs(state_data[1]) - expected_amp) < tolerance and
                    abs(np.real(state_data[0]) - expected_amp) < tolerance and
                    abs(np.imag(state_data[0])) < tolerance and
                    abs(np.real(state_data[1])) < tolerance and
                    abs(np.imag(state_data[1]) - expected_amp) < tolerance)

        elif target_state == '|T+⟩' and level['qubits'] == 1:
            # T|+⟩ = (|0⟩ + e^(iπ/4)|1⟩)/√2
            expected_amp = 1/np.sqrt(2)
            expected_phase = np.exp(1j * np.pi / 4)  # e^(iπ/4)
            expected_1_state = expected_amp * expected_phase
            return (abs(abs(state_data[0]) - expected_amp) < tolerance and
                    abs(abs(state_data[1]) - expected_amp) < tolerance and
                    abs(np.real(state_data[0]) - expected_amp) < tolerance and
                    abs(np.imag(state_data[0])) < tolerance and
                    abs(state_data[1] - expected_1_state) < tolerance)

        # Two qubit states
        elif target_state == '|11⟩' and level['qubits'] == 2:
            # |11⟩ state: [0, 0, 0, 1]
            return (abs(state_data[3]) > 0.99 and
                    abs(state_data[0]) < tolerance and abs(state_data[1]) < tolerance and
                    abs(state_data[2]) < tolerance and
                    abs(np.real(state_data[3]) - 1.0) < tolerance and
                    abs(np.imag(state_data[3])) < tolerance)

        elif target_state == '|++⟩' and level['qubits'] == 2:
            # |++⟩ = |+⟩⊗|+⟩ = (|00⟩ + |01⟩ + |10⟩ + |11⟩)/2
            expected_amp = 0.5
            return all(abs(abs(state_data[i]) - expected_amp) < tolerance and
                        abs(np.real(state_data[i]) - expected_amp) < tolerance and
                        abs(np.imag(state_data[i])) < tolerance
                        for i in range(4))

        elif target_state == '|Φ+⟩' and level['qubits'] == 2:
            # |Φ+⟩ = (|00⟩ + |11⟩)/√2: [1/√2, 0, 0, 1/√2]
            expected_amp = 1/np.sqrt(2)
            return (abs(abs(state_data[0]) - expected_amp) < tolerance and
                    abs(state_data[1]) < tolerance and abs(state_data[2]) < tolerance and
                    abs(abs(state_data[3]) - expected_amp) < tolerance and
                    abs(np.real(state_data[0]) - expected_amp) < tolerance and
                    abs(np.imag(state_data[0])) < tolerance and
                    abs(np.real(state_data[3]) - expected_amp) < tolerance and
                    abs(np.imag(state_data[3])) < tolerance)

        elif target_state == '|Φ-⟩' and level['qubits'] == 2:
            # |Φ-⟩ = (|00⟩ - |11⟩)/√2: [1/√2, 0, 0, -1/√2]
            expected_amp = 1/np.sqrt(2)
            return (abs(abs(state_data[0]) - expected_amp) < tolerance and
                    abs(state_data[1]) < tolerance and abs(state_data[2]) < tolerance and
                    abs(abs(state_data[3]) - expected_amp) < tolerance and
                    abs(np.real(state_data[0]) - expected_amp) < tolerance and
                    abs(np.imag(state_data[0])) < tolerance and
                    abs(np.real(state_data[3]) + expected_amp) < tolerance and
                    abs(np.imag(state_data[3])) < tolerance)

        elif target_state == '|Ψ+⟩' and level['qubits'] == 2:
            # |Ψ+⟩ = (|01⟩ + |10⟩)/√2: [0, 1/√2, 1/√2, 0]
            expected_amp = 1/np.sqrt(2)
            return (abs(state_data[0]) < tolerance and
                    abs(abs(state_data[1]) - expected_amp) < tolerance and
                    abs(abs(state_data[2]) - expected_amp) < tolerance and
                    abs(state_data[3]) < tolerance and
                    abs(np.real(state_data[1]) - expected_amp) < tolerance and
                    abs(np.imag(state_data[1])) < tolerance and
                    abs(np.real(state_data[2]) - expected_amp) < tolerance and
                    abs(np.imag(state_data[2])) < tolerance)

        elif target_state == '|Ψ-⟩' and level['qubits'] == 2:
            # |Ψ-⟩ = (|01⟩ - |10⟩)/√2: [0, 1/√2, -1/√2, 0]
            expected_amp = 1/np.sqrt(2)
            return (abs(state_data[0]) < tolerance and
                    abs(abs(state_data[1]) - expected_amp) < tolerance and
                    abs(abs(state_data[2]) - expected_amp) < tolerance and
                    abs(state_data[3]) < tolerance and
                    abs(np.real(state_data[1]) - expected_amp) < tolerance and
                    abs(np.imag(state_data[1])) < tolerance and
                    abs(np.real(state_data[2]) + expected_amp) < tolerance and
                    abs(np.imag(state_data[2])) < tolerance)

        elif target_state == '|-0⟩' and level['qubits'] == 2:
            # |-0⟩ = |-⟩ ⊗ |0⟩ = (|00⟩ - |10⟩)/√2: [1/√2, 0, -1/√2, 0]
            expected_amp = 1/np.sqrt(2)
            return (abs(abs(state_data[0]) - expected_amp) < tolerance and
                    abs(state_data[1]) < tolerance and
                    abs(abs(state_data[2]) - expected_amp) < tolerance and
                    abs(state_data[3]) < tolerance and
                    abs(np.real(state_data[0]) - expected_amp) < tolerance and
                    abs(np.imag(state_data[0])) < tolerance and
                    abs(np.real(state_data[2]) + expected_amp) < tolerance and
                    abs(np.imag(state_data[2])) < tolerance)

        # Three qubit states
        elif target_state == '|111⟩' and level['qubits'] == 3:
            # |111⟩ state: [0,0,0,0,0,0,0,1]
            return (abs(state_data[7]) > 0.99 and
                    all(abs(state_data[i]) < tolerance for i in range(7)) and
                    abs(np.real(state_data[7]) - 1.0) < tolerance and
                    abs(np.imag(state_data[7])) < tolerance)

        elif target_state == '|0Φ+⟩' and level['qubits'] == 3:
            # |0⟩ ⊗ |Φ+⟩ = |0⟩ ⊗ (|00⟩ + |11⟩)/√2 = (|000⟩ + |011⟩)/√2
            expected_amp = 1/np.sqrt(2)
            return (abs(abs(state_data[0]) - expected_amp) < tolerance and  # |000⟩
                    abs(state_data[1]) < tolerance and abs(state_data[2]) < tolerance and
                    abs(abs(state_data[3]) - expected_amp) < tolerance and  # |011⟩
                    abs(state_data[4]) < tolerance and abs(state_data[5]) < tolerance and
                    abs(state_data[6]) < tolerance and abs(state_data[7]) < tolerance and
                    abs(np.real(state_data[0]) - expected_amp) < tolerance and
                    abs(np.imag(state_data[0])) < tolerance and
                    abs(np.real(state_data[3]) - expected_amp) < tolerance and
                    abs(np.imag(state_data[3])) < tolerance)

        elif target_state == '|GHZ⟩' and level['qubits'] == 3:
            # |GHZ⟩ = (|000⟩ + |111⟩)/√2: [1/√2, 0, 0, 0, 0, 0, 0, 1/√2]
            expected_amp = 1/np.sqrt(2)
            return (abs(abs(state_data[0]) - expected_amp) < tolerance and  # |000⟩
                    abs(state_data[1]) < tolerance and abs(state_data[2]) < tolerance and
                    abs(state_data[3]) < tolerance and abs(state_data[4]) < tolerance and
                    abs(state_data[5]) < tolerance and abs(state_data[6]) < tolerance and
                    abs(abs(state_data[7]) - expected_amp) < tolerance and  # |111⟩
                    abs(np.real(state_data[0]) - expected_amp) < tolerance and
                    abs(np.imag(state_data[0])) < tolerance and
                    abs(np.real(state_data[7]) - expected_amp) < tolerance and
                    abs(np.imag(state_data[7])) < tolerance)

        # Custom/Placeholder states - these need specific implementations
        elif target_state == '|W⟩' and level['qubits'] == 3:
            # W state = (|001⟩ + |010⟩ + |100⟩)/√3
            expected_amp = 1/np.sqrt(3)
            return (abs(state_data[0]) < tolerance and  # |000⟩
                    abs(abs(state_data[1]) - expected_amp) < tolerance and  # |001⟩
                    abs(abs(state_data[2]) - expected_amp) < tolerance and  # |010⟩
                    abs(state_data[3]) < tolerance and  # |011⟩
                    abs(abs(state_data[4]) - expected_amp) < tolerance and  # |100⟩
                    abs(state_data[5]) < tolerance and  # |101⟩
                    abs(state_data[6]) < tolerance and  # |110⟩
                    abs(state_data[7]) < tolerance)  # |111⟩

        # Placeholder implementations for undefined states
        # These return True for now but should be properly defined
        elif target_state in ['|err⟩', '|QFT⟩', '|MaxEnt⟩', '|Secret⟩',
                                '|Interference⟩', '|ErrorCode⟩', '|Ultimate⟩']:
            # For these custom states, we need to define what they actually represent
            # For now, return True to allow level progression during development
            print(f"Warning: Target state '{target_state}' not fully implemented")

            # Placeholder logic - you can replace these with actual state definitions
            if target_state == '|QFT⟩' and level['qubits'] == 2:
                # 2-qubit QFT of |00⟩ should give equal superposition with phases
                return all(abs(abs(state_data[i]) - 0.5) < tolerance for i in range(4))

            elif target_state == '|MaxEnt⟩' and level['qubits'] == 4:
                # Maximally entangled 4-qubit state - check for equal superposition
                expected_amp = 1/4
                return all(abs(abs(state_data[i]) - expected_amp) < tolerance for i in range(16))

            # For other undefined states, return True (temporary)
            return True

        # Default case - should not happen with proper target states
        else:
            print(f"Warning: Unknown target state '{target_state}' for {level['qubits']} qubits")
            return False

    def display_circuit_results(self, state_vector, level):
        """Display the results of running the circuit"""
        self.state_display.config(state=tk.NORMAL)
        self.state_display.delete(1.0, tk.END)

        self.state_display.insert(tk.END, "🔬 Circuit Results\n")
        self.state_display.insert(tk.END, "═" * 30 + "\n\n")

        # Display state vector
        self.state_display.insert(tk.END, "📊 Final Quantum State:\n")
        state_data = state_vector.data

        for i, amplitude in enumerate(state_data):
            if abs(amplitude) > 0.001:  # Only show significant amplitudes
                binary = format(i, f'0{level["qubits"]}b')
                prob = abs(amplitude) ** 2
                self.state_display.insert(tk.END, f"|{binary}⟩: {amplitude:.3f} (prob: {prob:.3f})\n")

        self.state_display.insert(tk.END, f"\n🎯 Target: {level['target_state']}\n")
        self.state_display.insert(tk.END, "❌ Puzzle not solved yet. Try adjusting your circuit!\n")

        self.state_display.config(state=tk.DISABLED)

    def level_complete(self):
        """Handle level completion with styled dialog"""
        self.play_sound('level_complete')
        level = self.levels[self.current_level]

        # Calculate score based on efficiency
        max_gates = level.get('max_gates', len(self.placed_gates))
        efficiency_bonus = max(0, (max_gates - len(self.placed_gates)) * 10)
        level_score = 100 + efficiency_bonus
        self.score += level_score

        # Update score display
        self.score_label.config(text=f"Score: {self.score}")

        # Create custom styled dialog
        self.show_level_complete_dialog(level, level_score, max_gates)

        # Note: We no longer automatically proceed to next level here
        # The user must click the "Next Level" button or close the dialog

        # Save progress after level completion
        self.save_progress()

    def show_level_complete_dialog(self, level, level_score, max_gates):
        """Show a custom styled level complete dialog without decorations"""
        dialog = tk.Toplevel(self.root)
        dialog.title("🎉 Level Complete!")
        dialog.overrideredirect(True)  # Remove window decorations
        dialog_dimensions = (700, 600)
        dialog.geometry(f"{dialog_dimensions[0]}x{dialog_dimensions[1]}")
        dialog.configure(bg=palette['background'])
        dialog.transient(self.root)
        dialog.grab_set()

        # Center the dialog in the middle of the screen
        dialog.update_idletasks()
        screen_width = dialog.winfo_screenwidth()
        screen_height = dialog.winfo_screenheight()
        x = (screen_width - dialog_dimensions[0]) // 2
        y = (screen_height - dialog_dimensions[1]) // 2
        dialog.geometry(f"{dialog_dimensions[0]}x{dialog_dimensions[1]}+{x}+{y}")

        # Main container with border
        main_frame = tk.Frame(dialog, bg=palette['background_2'], relief=tk.RAISED, bd=3)
        main_frame.pack(fill=tk.BOTH, expand=True, padx=15, pady=15)

        # Header with celebration emoji
        header_frame = tk.Frame(main_frame, bg=palette['background_2'])
        header_frame.pack(fill=tk.X, pady=(20, 15))

        celebration_label = tk.Label(header_frame, text="🎉✨🏆✨🎉",
                                font=('Arial', 28), fg='#ffd700', bg=palette['background_2'])
        celebration_label.pack()

        title_label = tk.Label(header_frame, text="LEVEL COMPLETE!",
                            font=('Arial', 24, 'bold'), fg=palette['level_complete_title_color'], bg=palette['background_2'])
        title_label.pack(pady=(10, 0))

        # Content frame
        content_frame = tk.Frame(main_frame, bg=palette['background_3'], relief=tk.SUNKEN, bd=2)
        content_frame.pack(fill=tk.BOTH, expand=True, padx=20, pady=20)

        # Level info
        info_text = f"""🎯 {level['name']}

    ⚡ Gates Used: {len(self.placed_gates)}/{max_gates}
    🏅 Level Score: +{level_score}
    💰 Total Score: {self.score}

    {self.get_performance_message(len(self.placed_gates), max_gates)}"""

        info_label = tk.Label(content_frame, text=info_text,
                            font=('Arial', 16), fg=palette['level_complete_info_label_text_color'], bg=palette['background_3'],
                            justify=tk.CENTER)
        info_label.pack(expand=True, pady=30)

        # Button frame with more space
        button_frame = tk.Frame(main_frame, bg=palette['background_2'])
        button_frame.pack(fill=tk.X, pady=(20, 25))

        # Button container for horizontal layout
        btn_container = tk.Frame(button_frame, bg=palette['background_2'])
        btn_container.pack()
<<<<<<< HEAD

        # Next Level button - larger size
        next_btn = tk.Button(btn_container, text="🚀 Next Level",
                        command=lambda: [dialog.destroy(), self.proceed_to_next_level()],
                        font=('Arial', 16, 'bold'),
                        bg=palette['next_level_button_background'], fg=palette['next_level_button_text_color'],
                        padx=40, pady=15,
                        cursor='hand2', relief=tk.FLAT)
        next_btn.pack(side=tk.LEFT, padx=20)

        # Close button - larger size
        close_btn = tk.Button(btn_container, text="❌ Close",
                            command=dialog.destroy,
                            font=('Arial', 16, 'bold'),
                            bg=palette['close_button_background'], fg=palette['close_button_hover_text_color'],
                            padx=40, pady=15,
                            cursor='hand2', relief=tk.FLAT)
        close_btn.pack(side=tk.LEFT, padx=20)

        # Add hover effects
        def on_next_enter(event):
            next_btn.configure(bg=palette['next_level_button_hover_background'], fg=palette['next_level_button_text_color'])
        def on_next_leave(event):
            next_btn.configure(bg=palette['next_level_button_background'], fg=palette['next_level_button_text_color'])

        def on_close_enter(event):
            close_btn.configure(bg=palette['close_button_hover_text_color'], fg=palette['close_button_text_color'])
        def on_close_leave(event):
            close_btn.configure(bg=palette['close_button_background'], fg=palette['close_button_hover_text_color'])

        next_btn.bind("<Enter>", on_next_enter)
        next_btn.bind("<Leave>", on_next_leave)
        close_btn.bind("<Enter>", on_close_enter)
        close_btn.bind("<Leave>", on_close_leave)

=======
        
        # Next Level button - canvas-based
        next_canvas = self.create_canvas_dialog_button(
            btn_container, "🚀 Next Level",
            lambda: [dialog.destroy(), self.proceed_to_next_level()],
            palette['next_level_button_background'], palette['next_level_button_text_color'],
            width=200, height=50, font_size=16
        )
        next_canvas.pack(side=tk.LEFT, padx=20)
        
        # Close button - canvas-based
        close_canvas = self.create_canvas_dialog_button(
            btn_container, "❌ Close",
            dialog.destroy,
            palette['close_button_background'], palette['close_button_hover_text_color'],
            width=140, height=50, font_size=16
        )
        close_canvas.pack(side=tk.LEFT, padx=20)
        
>>>>>>> e23926f4
        # Hide next level button if this is the last level
        if self.current_level + 1 >= len(self.levels):
            # Update the text on the canvas button
            def update_next_button():
                next_canvas.delete("all")
                canvas_width = next_canvas.winfo_width()
                canvas_height = next_canvas.winfo_height()
                if canvas_width > 1 and canvas_height > 1:
                    next_canvas.create_rectangle(2, 2, canvas_width-2, canvas_height-2,
                                               fill='#888888', outline="#2b3340", width=1, tags="bg")
                    next_canvas.create_text(canvas_width//2, canvas_height//2, text="🏆 Game Complete!",
                                          font=('Arial', 16, 'bold'), fill='#ffffff', tags="text")
            next_canvas.after(10, update_next_button)
            # Disable the button by removing click binding
            next_canvas.unbind("<Button-1>")

    def proceed_to_next_level(self):
        """Proceed to the next level"""
        if self.current_level + 1 < len(self.levels):
            self.load_level(self.current_level + 1)
        else:
            self.game_complete()

    def get_performance_message(self, gates_used, max_gates):
        """Get a performance message based on gate efficiency"""
        if gates_used <= max_gates * 0.5:
            return "🌟 PERFECT! Outstanding efficiency!"
        elif gates_used <= max_gates * 0.75:
            return "⭐ EXCELLENT! Great optimization!"
        elif gates_used <= max_gates:
            return "✅ GOOD! You solved it!"
        else:
            return "💪 COMPLETED! Keep practicing!"

    def game_complete(self):
        """Handle game completion with styled dialog without decorations"""
        # Create custom styled dialog
        dialog = tk.Toplevel(self.root)
        dialog.title("🏆 Game Complete!")
        dialog.overrideredirect(True)  # Remove window decorations
        dialog.geometry("450x350")
        dialog.configure(bg=palette['background'])
        dialog.transient(self.root)
        dialog.grab_set()

        # Center the dialog
        dialog.update_idletasks()
        screen_width = dialog.winfo_screenwidth()
        screen_height = dialog.winfo_screenheight()
        x = (screen_width - 450) // 2
        y = (screen_height - 350) // 2
        dialog.geometry(f"450x350+{x}+{y}")

        # Main container with border
        main_frame = tk.Frame(dialog, bg=palette['background_2'], relief=tk.RAISED, bd=3)
        main_frame.pack(fill=tk.BOTH, expand=True, padx=10, pady=10)

        # Header with celebration
        header_frame = tk.Frame(main_frame, bg=palette['background_2'])
        header_frame.pack(fill=tk.X, pady=(15, 10))

        celebration_label = tk.Label(header_frame, text="🏆🎊🌟🎊🏆",
                                   font=('Arial', 24), fg='#ffd700', bg=palette['background_2'])
        celebration_label.pack()

        title_label = tk.Label(header_frame, text="QUANTUM MASTER!",
                             font=('Arial', 20, 'bold'), fg=palette['quantum_master_title_color'], bg=palette['background_2'])
        title_label.pack(pady=(5, 0))

        # Content frame
        content_frame = tk.Frame(main_frame, bg=palette['background_3'], relief=tk.SUNKEN, bd=2)
        content_frame.pack(fill=tk.BOTH, expand=True, padx=15, pady=15)

        # Completion message
        completion_text = f"""🎉 CONGRATULATIONS! 🎉

You've mastered all quantum puzzle levels!

🏅 Final Score: {self.score}
🧩 Levels Completed: {len(self.levels)}
⚡ You're now a Quantum Circuit Master!

Thank you for playing Infinity Qubit! 💫"""

        completion_label = tk.Label(content_frame, text=completion_text,
                                  font=('Arial', 12), fg='#ffffff', bg=palette['background_3'],
                                  justify=tk.CENTER)
        completion_label.pack(expand=True, pady=20)

        # Button frame
        button_frame = tk.Frame(main_frame, bg=palette['background_2'])
        button_frame.pack(fill=tk.X, pady=(0, 15))
<<<<<<< HEAD

        # Return to menu button
        menu_btn = tk.Button(button_frame, text="🏠 Return to Main Menu",
                           command=lambda: [dialog.destroy(), self.go_back_to_menu()],
                           font=('Arial', 12, 'bold'),
                           bg='#4ecdc4', fg='#000000',
                           padx=30, pady=10,
                           cursor='hand2', relief=tk.FLAT)
        menu_btn.pack(pady=10)

        # Add hover effect
        def on_enter(event):
            menu_btn.configure(bg='#ffffff', fg='#000000')
        def on_leave(event):
            menu_btn.configure(bg='#4ecdc4', fg='#000000')

        menu_btn.bind("<Enter>", on_enter)
        menu_btn.bind("<Leave>", on_leave)
=======
        
        # Return to menu button - canvas-based
        menu_canvas = self.create_canvas_dialog_button(
            button_frame, "🏠 Return to Main Menu",
            lambda: [dialog.destroy(), self.go_back_to_menu()],
            palette['run_button_background'], palette['run_button_text_color'],
            width=220, height=40, font_size=12
        )
        menu_canvas.pack(pady=10)
>>>>>>> e23926f4

    def show_hint(self):
        """Show hint for current level"""
        level = self.levels[self.current_level]
        hint = level.get('hint', 'No hint available for this level.')

        # Create custom hint dialog without decorations
        dialog = tk.Toplevel(self.root)
        dialog.title("💡 Hint")
        dialog.overrideredirect(True)  # Remove window decorations
        dialog.geometry("500x300")
        dialog.configure(bg=palette['background'])
        dialog.transient(self.root)
        dialog.grab_set()
        dialog.focus_set()

        # Center the dialog on screen and ensure it's on top
        dialog.update_idletasks()
        screen_width = dialog.winfo_screenwidth()
        screen_height = dialog.winfo_screenheight()
        x = (screen_width - 500) // 2
        y = (screen_height - 300) // 2
        dialog.geometry(f"500x300+{x}+{y}")

        # Ensure dialog is on top
        dialog.lift()
        dialog.attributes("-topmost", True)

        # Main container with border
        main_frame = tk.Frame(dialog, bg=palette['background_2'], relief=tk.RAISED, bd=3)
        main_frame.pack(fill=tk.BOTH, expand=True, padx=15, pady=15)

        # Title with icon
        title_label = tk.Label(main_frame, text="💡 Hint",
                             font=('Arial', 18, 'bold'),
                             fg=palette['title_color'], bg=palette['background_2'])
        title_label.pack(pady=(15, 10))

        # Hint content frame
        content_frame = tk.Frame(main_frame, bg=palette['background_3'], relief=tk.SUNKEN, bd=2)
        content_frame.pack(fill=tk.BOTH, expand=True, padx=10, pady=10)

        # Hint text
        hint_label = tk.Label(content_frame, text=hint,
                            font=('Arial', 14),
                            fg=palette['level_complete_info_label_text_color'],
                            bg=palette['background_3'],
                            wraplength=450, justify=tk.CENTER)
        hint_label.pack(expand=True, pady=20)
<<<<<<< HEAD

        # Close button
        close_btn = tk.Button(main_frame, text="✓ Got it!",
                            command=dialog.destroy,
                            font=('Arial', 12, 'bold'),
                            bg=palette['next_level_button_background'],
                            fg=palette['next_level_button_text_color'],
                            padx=30, pady=10,
                            cursor='hand2', relief=tk.FLAT)
        close_btn.pack(pady=(10, 15))

        # Add hover effect
        def on_enter(event):
            close_btn.configure(bg=palette['next_level_button_hover_background'])
        def on_leave(event):
            close_btn.configure(bg=palette['next_level_button_background'])

        close_btn.bind("<Enter>", on_enter)
        close_btn.bind("<Leave>", on_leave)

=======
        
        # Close button - canvas-based
        close_canvas = self.create_canvas_dialog_button(
            main_frame, "✓ Got it!",
            dialog.destroy,
            palette['next_level_button_background'], 
            palette['next_level_button_text_color'],
            width=120, height=40, font_size=12
        )
        close_canvas.pack(pady=(10, 15))
        
>>>>>>> e23926f4
        # Handle ESC key to close
        dialog.bind('<Escape>', lambda e: dialog.destroy())

    def skip_level(self):
        """Skip to next level"""
        # Create custom skip confirmation dialog without decorations
        dialog = tk.Toplevel(self.root)
        dialog.title("Skip Level")
        dialog.overrideredirect(True)  # Remove window decorations
        dialog.geometry("450x250")
        dialog.configure(bg=palette['background'])
        dialog.transient(self.root)
        dialog.grab_set()
        dialog.focus_set()

        # Center the dialog on screen and ensure it's on top
        dialog.update_idletasks()
        screen_width = dialog.winfo_screenwidth()
        screen_height = dialog.winfo_screenheight()
        x = (screen_width - 450) // 2
        y = (screen_height - 250) // 2
        dialog.geometry(f"450x250+{x}+{y}")

        # Ensure dialog is on top
        dialog.lift()
        dialog.attributes("-topmost", True)

        result = [None]

        # Main container with border
        main_frame = tk.Frame(dialog, bg=palette['background_2'], relief=tk.RAISED, bd=3)
        main_frame.pack(fill=tk.BOTH, expand=True, padx=10, pady=10)

        # Title
        title_label = tk.Label(main_frame, text="⏭️ Skip Level",
                             font=('Arial', 16, 'bold'),
                             fg=palette['title_color'], bg=palette['background_2'])
        title_label.pack(pady=(15, 10))

        # Message
        message_label = tk.Label(main_frame,
                               text="Are you sure you want to skip this level?\nYou won't earn points for skipping.",
                               font=('Arial', 12),
                               fg=palette['subtitle_color'], bg=palette['background_2'],
                               justify=tk.CENTER)
        message_label.pack(pady=15)

        # Button frame
        button_frame = tk.Frame(main_frame, bg=palette['background_2'])
        button_frame.pack(pady=(20, 15))

        def confirm_skip():
            result[0] = True
            dialog.destroy()

        def cancel_skip():
            result[0] = False
            dialog.destroy()
<<<<<<< HEAD

        # Yes button
        yes_btn = tk.Button(button_frame, text="✓ Yes, Skip",
                           command=confirm_skip,
                           font=('Arial', 12, 'bold'),
                           bg=palette['skip_button_background'],
                           fg=palette['skip_button_text_color'],
                           padx=20, pady=8,
                           cursor='hand2', relief=tk.FLAT)
        yes_btn.pack(side=tk.LEFT, padx=10)

        # No button
        no_btn = tk.Button(button_frame, text="✗ No, Continue",
                          command=cancel_skip,
                          font=('Arial', 12, 'bold'),
                          bg=palette['close_button_background'],
                          fg=palette['close_button_hover_text_color'],
                          padx=20, pady=8,
                          cursor='hand2', relief=tk.FLAT)
        no_btn.pack(side=tk.LEFT, padx=10)

        # Add hover effects
        def on_yes_enter(event):
            yes_btn.configure(bg=palette['button_hover_background'])
        def on_yes_leave(event):
            yes_btn.configure(bg=palette['skip_button_background'])

        def on_no_enter(event):
            no_btn.configure(bg=palette['close_button_hover_text_color'], fg=palette['close_button_text_color'])
        def on_no_leave(event):
            no_btn.configure(bg=palette['close_button_background'], fg=palette['close_button_hover_text_color'])

        yes_btn.bind("<Enter>", on_yes_enter)
        yes_btn.bind("<Leave>", on_yes_leave)
        no_btn.bind("<Enter>", on_no_enter)
        no_btn.bind("<Leave>", on_no_leave)

=======
        
        # Yes button - canvas-based
        yes_canvas = self.create_canvas_dialog_button(
            button_frame, "✓ Yes, Skip",
            confirm_skip,
            palette['skip_button_background'], 
            palette['skip_button_text_color'],
            width=120, height=40, font_size=12
        )
        yes_canvas.pack(side=tk.LEFT, padx=10)
        
        # No button - canvas-based
        no_canvas = self.create_canvas_dialog_button(
            button_frame, "✗ No, Continue",
            cancel_skip,
            palette['close_button_background'], 
            palette['close_button_hover_text_color'],
            width=140, height=40, font_size=12
        )
        no_canvas.pack(side=tk.LEFT, padx=10)
        
>>>>>>> e23926f4
        # Handle ESC key to cancel
        dialog.bind('<Escape>', lambda e: cancel_skip())

        # Wait for dialog to close and get result
        dialog.wait_window()

        # Process result
        if result[0]:
            if self.current_level + 1 < len(self.levels):
                self.load_level(self.current_level + 1)
            else:
                self.game_complete()

        # Save the progress after skipping
        self.save_progress()

    def load_level(self, level_index):
        """Load a specific puzzle level"""
        if level_index >= len(self.levels):
            self.game_complete()
            return

        level = self.levels[level_index]
        self.current_level = level_index

        # Update level info UI
        self.level_label.config(text=f"Level: {level_index + 1}/{len(self.levels)}")
        self.level_name_label.config(text=level['name'])
        self.level_description_label.config(text=level['description'])
        self.difficulty_label.config(text=f"Difficulty: {level['difficulty']}")
        self.gates_limit_label.config(text=f"Max Gates: {level.get('max_gates', '∞')}")

        # Color code difficulty
        diff_colors = {
            'Beginner': palette['beginner_color'],
            'Intermediate': palette['intermediate_color'],
            'Advanced': palette['advanced_color'],
            'Expert': palette['expert_color'],
            'Master': palette['master_color']
        }
        self.difficulty_label.config(fg=diff_colors.get(level['difficulty'], palette['difficulty_label_color']))

        # Clear previous state
        self.placed_gates = []
        self.clear_circuit()

        # Setup available gates for this level
        self.setup_gates(level['available_gates'])

        # Draw circuit
        self.draw_circuit()

        # Display initial state information
        self.display_states(level)

    def display_states(self, level):
        """Display level state information"""
        self.state_display.config(state=tk.NORMAL)
        self.state_display.delete(1.0, tk.END)

        self.state_display.insert(tk.END, f"🎯 Puzzle Goal\n")
        self.state_display.insert(tk.END, "─" * 30 + "\n\n")
        self.state_display.insert(tk.END, f"Transform: {level['input_state']} → {level['target_state']}\n\n")

        self.state_display.insert(tk.END, f"📝 Level Details:\n")
        self.state_display.insert(tk.END, f"• Input State: {level['input_state']}\n")
        self.state_display.insert(tk.END, f"• Target State: {level['target_state']}\n")
        self.state_display.insert(tk.END, f"• Qubits: {level['qubits']}\n")
        self.state_display.insert(tk.END, f"• Max Gates: {level.get('max_gates', 'Unlimited')}\n")
        self.state_display.insert(tk.END, f"• Available Gates: {', '.join(level['available_gates'])}\n\n")

        self.state_display.insert(tk.END, "💡 Ready to solve!\n")
        self.state_display.insert(tk.END, "Place gates and run your circuit to see the results.\n")

        self.state_display.config(state=tk.DISABLED)

        # Update status
        self.update_circuit_status()

    def update_circuit_status(self):
        """Update circuit status display"""
        level = self.levels[self.current_level]
        max_gates = level.get('max_gates', 999)

        self.gates_count_label.config(text=f"Gates: {len(self.placed_gates)}")
        self.gates_used_label.config(text=f"Used: {len(self.placed_gates)}/{max_gates}")

    def return_to_main_menu(self):
        """Return to main menu from button click"""
        self.play_sound('button_click')

        # Create custom confirmation dialog without decorations
        dialog = tk.Toplevel(self.root)
        dialog.title("Return to Main Menu")
        dialog.overrideredirect(True)  # Remove window decorations
        dialog.configure(bg=palette['background'])
        dialog.transient(self.root)
        dialog.grab_set()
        dialog.focus_set()

        # Calculate center position BEFORE creating the geometry
        dialog_width = 400
        dialog_height = 280
        screen_width = dialog.winfo_screenwidth()
        screen_height = dialog.winfo_screenheight()
        x = (screen_width - dialog_width) // 2
        y = (screen_height - dialog_height) // 2

        # Set geometry with calculated position immediately
        dialog.geometry(f"{dialog_width}x{dialog_height}+{x}+{y}")

        # Ensure dialog is on top
        dialog.lift()
        dialog.attributes("-topmost", True)

        result = [None]

        # Main container with border
        main_frame = tk.Frame(dialog, bg=palette['background_2'], relief=tk.RAISED, bd=3)
        main_frame.pack(fill=tk.BOTH, expand=True, padx=10, pady=10)

        # Title
        title_label = tk.Label(main_frame, text="Return to Main Menu",
                             font=('Arial', 16, 'bold'),
                             fg=palette['title_color'], bg=palette['background_2'])
        title_label.pack(pady=(15, 10))

        # Message
        message_label = tk.Label(main_frame,
                               text="Are you sure you want to return to the main menu?\nYour progress will be saved.",
                               font=('Arial', 12),
                               fg=palette['subtitle_color'], bg=palette['background_2'],
                               justify=tk.CENTER)
        message_label.pack(pady=10)

        # Button frame
        button_frame = tk.Frame(main_frame, bg=palette['background_2'])
        button_frame.pack(pady=(10, 5))

        def confirm_return():
            result[0] = True
            dialog.destroy()

        def cancel_return():
            result[0] = False
            dialog.destroy()
<<<<<<< HEAD

        # Yes button
        yes_btn = tk.Button(button_frame, text="✓ Yes, Return",
                           command=confirm_return,
                           font=('Arial', 12, 'bold'),
                           bg=palette['next_level_button_background'],
                           fg=palette['next_level_button_text_color'],
                           padx=20, pady=8,
                           cursor='hand2', relief=tk.FLAT)
        yes_btn.pack(side=tk.LEFT, padx=10)

=======
        
        # Yes button - canvas-based
        yes_canvas = self.create_canvas_dialog_button(
            button_frame, "✓ Yes, Return",
            confirm_return,
            palette['next_level_button_background'], 
            palette['next_level_button_text_color'],
            width=120, height=40, font_size=12
        )
        yes_canvas.pack(side=tk.LEFT, padx=10)
        
>>>>>>> e23926f4
        # No button
        no_btn = tk.Button(button_frame, text="✗ No, Stay",
                          command=cancel_return,
                          font=('Arial', 12, 'bold'),
                          bg=palette['close_button_background'],
                          fg=palette['close_button_hover_text_color'],
                          padx=20, pady=8,
                          cursor='hand2', relief=tk.FLAT)
        no_btn.pack(side=tk.LEFT, padx=10)

        # --- Reset Progress Button in its own frame ---
        reset_frame = tk.Frame(main_frame, bg=palette['background_2'])
        reset_frame.pack(pady=(15, 5))

        reset_label = tk.Label(reset_frame, text="Or reset your progress:",
                               font=('Arial', 10, 'italic'),
                               fg=palette['subtitle_color'], bg=palette['background_2'])
        reset_label.pack(pady=(0, 5))

        def reset_progress():
            if os.path.exists(self.SAVE_FILE):
                os.remove(self.SAVE_FILE)
            self.current_level = 0
            self.placed_gates = []
            self.score = 0
            self.save_progress()
            dialog.destroy()
            self.root.after(100, lambda: self.load_level(0))

        reset_btn = tk.Button(reset_frame, text="🔄 Reset Progress",
                            command=reset_progress,
                            font=('Arial', 12, 'bold'),
                            bg=palette['clear_button_background'],
                            fg=palette['clear_button_text_color'],
                            padx=20, pady=8,
                            cursor='hand2', relief=tk.FLAT)
        reset_btn.pack()

        # Add hover effect for reset button
        def on_reset_enter(event):
            reset_btn.configure(bg=palette['button_hover_background'], fg=palette['button_hover_text_color'])
        def on_reset_leave(event):
            reset_btn.configure(bg=palette['clear_button_background'], fg=palette['clear_button_text_color'])
        reset_btn.bind("<Enter>", on_reset_enter)
        reset_btn.bind("<Leave>", on_reset_leave)

        # Add hover effects for yes/no buttons
        def on_yes_enter(event):
            yes_btn.configure(bg=palette['next_level_button_hover_background'])
        def on_yes_leave(event):
            yes_btn.configure(bg=palette['next_level_button_background'])

        def on_no_enter(event):
            no_btn.configure(bg=palette['close_button_hover_text_color'], fg=palette['close_button_text_color'])
        def on_no_leave(event):
            no_btn.configure(bg=palette['close_button_background'], fg=palette['close_button_hover_text_color'])

        yes_btn.bind("<Enter>", on_yes_enter)
        yes_btn.bind("<Leave>", on_yes_leave)
        no_btn.bind("<Enter>", on_no_enter)
        no_btn.bind("<Leave>", on_no_leave)
<<<<<<< HEAD

=======
        # No button - canvas-based
        no_canvas = self.create_canvas_dialog_button(
            button_frame, "✗ No, Stay",
            cancel_return,
            palette['close_button_background'], 
            palette['close_button_hover_text_color'],
            width=120, height=40, font_size=12
        )
        no_canvas.pack(side=tk.LEFT, padx=10)
        
>>>>>>> e23926f4
        # Handle ESC key to cancel
        dialog.bind('<Escape>', lambda e: cancel_return())

        # Wait for dialog to close and get result
        dialog.wait_window()

        # Process result
        if result[0]:
            # Save the progress before exiting
            self.go_back_to_menu()
            self.save_progress()

    def on_window_close(self):
        """Handle window close event (X button)"""
        # Save the progress before exiting
        self.save_progress()
        self.go_back_to_menu()


    def go_back_to_menu(self):
        """Navigate back to the game mode selection"""
        try:
            # Create main menu FIRST
            from game_mode_selection import GameModeSelection
            selection_window = GameModeSelection()

            # Make sure new window is visible
            selection_window.root.update()
            selection_window.root.lift()
            selection_window.root.focus_force()

            # Stop any pygame/sound processes before destroying
            if hasattr(self, 'sound_enabled') and self.sound_enabled:
                try:
                    pygame.mixer.quit()
                except:
                    pass

            # THEN destroy current window
            self.root.destroy()

            # Start the main menu mainloop
            selection_window.run()

        except ImportError:
            print("Could not return to main menu - game_mode_selection module not found")
            self.root.destroy()
        except Exception as e:
            print(f"Error returning to main menu: {e}")
            self.root.destroy()


    def draw_circuit(self):
        """Draw the quantum circuit visualization with enhanced graphics"""
        self.circuit_canvas.delete("all")

        level = self.levels[self.current_level]
        num_qubits = level['qubits']

        if num_qubits == 0:
            return

        # Enhanced circuit drawing parameters
        wire_start = 100
        wire_end = self.canvas_width - 60
        qubit_spacing = max(40, self.canvas_height // (num_qubits + 2))

        # Draw enhanced background grid
        for i in range(0, self.canvas_width, 50):
            self.circuit_canvas.create_line(i, 0, i, self.canvas_height,
                                          fill=palette['background'], width=1)

        # Draw enhanced qubit wires with colors
        wire_colors = [palette['quantum_wire_1'], palette['quantum_wire_2'], palette['quantum_wire_3'], palette['quantum_wire_4']]

        for qubit in range(num_qubits):
            y_pos = (qubit + 1) * qubit_spacing + 20
            color = wire_colors[qubit % len(wire_colors)]

            # Draw wire with gradient effect
            for thickness in [6, 4, 2]:
                self.circuit_canvas.create_line(wire_start, y_pos, wire_end, y_pos,
                                              fill=color, width=thickness)

            # Enhanced qubit label with background
            self.circuit_canvas.create_rectangle(wire_start - 35, y_pos - 12,
                                               wire_start - 5, y_pos + 12,
                                               fill=palette['background_3'], outline=color, width=2)

            self.circuit_canvas.create_text(wire_start - 20, y_pos,
                                          text=f"q{qubit}", fill='#ffffff',
                                          font=('Arial', 10, 'bold'))

        # Draw enhanced gates
        self.draw_enhanced_gates(wire_start, qubit_spacing, num_qubits)

        # Update status
        self.update_circuit_status()

    def draw_enhanced_gates(self, wire_start, qubit_spacing, num_qubits):
        """Draw gates with enhanced 3D styling"""
        gate_x_start = wire_start + 100
        gate_spacing = 100

        gate_colors = {
            'H': palette['H_color'], 'X': palette['X_color'], 'Y': palette['Y_color'], 'Z': palette['Z_color'],
            'S': palette['S_color'], 'T': palette['T_color'], 'CNOT': palette['CNOT_color'], 'CZ': palette['CZ_color'],
            'Toffoli': palette['Toffoli_color']
        }

        for i, gate_info in enumerate(self.placed_gates):
            x = gate_x_start + i * gate_spacing

            # Handle both old format (string) and new format (dict)
            if isinstance(gate_info, str):
                gate = gate_info
                qubits = [0]
            else:
                gate = gate_info['gate']
                qubits = gate_info['qubits']

            color = gate_colors.get(gate, '#ffffff')

            if gate in ['CNOT', 'CZ'] and len(qubits) >= 2:
                self.draw_two_qubit_gate_enhanced(x, qubit_spacing, gate, qubits, color)
            elif gate == 'Toffoli' and len(qubits) >= 3:
                self.draw_toffoli_gate_enhanced(x, qubit_spacing, qubits, color)
            else:
                self.draw_single_qubit_gate_enhanced(x, qubit_spacing, gate, qubits[0], color)

    def draw_single_qubit_gate_enhanced(self, x, qubit_spacing, gate, target_qubit, color):
        """Draw enhanced single qubit gate"""
        y_pos = (target_qubit + 1) * qubit_spacing + 20

        # 3D shadow effect
        self.circuit_canvas.create_rectangle(x - 22, y_pos - 17,
                                           x + 22, y_pos + 17,
                                           fill='#000000', outline='')

        # Main gate with gradient effect
        self.circuit_canvas.create_rectangle(x - 20, y_pos - 15,
                                           x + 20, y_pos + 15,
                                           fill=color, outline='#ffffff', width=2)

        # Inner highlight
        self.circuit_canvas.create_rectangle(x - 18, y_pos - 13,
                                           x + 18, y_pos + 13,
                                           fill='', outline='#ffffff', width=1)

        # Gate symbol
        self.circuit_canvas.create_text(x, y_pos, text=gate,
                                       fill=palette['gate_symbol_color'], font=('Arial', 12, 'bold'))

    def draw_two_qubit_gate_enhanced(self, x, qubit_spacing, gate, qubits, color):
        """Draw enhanced two-qubit gate"""
        control_qubit, target_qubit = qubits
        control_y = (control_qubit + 1) * qubit_spacing + 20
        target_y = (target_qubit + 1) * qubit_spacing + 20

        # Enhanced control dot
        self.circuit_canvas.create_oval(x - 10, control_y - 10,
                                       x + 10, control_y + 10,
                                       fill='#000000', outline='')
        self.circuit_canvas.create_oval(x - 8, control_y - 8,
                                       x + 8, control_y + 8,
                                       fill='#ffffff', outline='#cccccc', width=2)

        # Enhanced connection line
        self.circuit_canvas.create_line(x, control_y, x, target_y,
                                       fill='#ffffff', width=4)
        self.circuit_canvas.create_line(x, control_y, x, target_y,
                                       fill=color, width=2)

        if gate == 'CNOT':
            # Enhanced CNOT target
            self.circuit_canvas.create_oval(x - 17, target_y - 17,
                                           x + 17, target_y + 17,
                                           fill='#000000', outline='')
            self.circuit_canvas.create_oval(x - 15, target_y - 15,
                                           x + 15, target_y + 15,
                                           fill='', outline='#ffffff', width=3)

            # X symbol
            self.circuit_canvas.create_line(x - 8, target_y - 8,
                                           x + 8, target_y + 8,
                                           fill='#ffffff', width=3)
            self.circuit_canvas.create_line(x - 8, target_y + 8,
                                           x + 8, target_y - 8,
                                           fill='#ffffff', width=3)
        elif gate == 'CZ':
            # Enhanced CZ target
            self.circuit_canvas.create_oval(x - 10, target_y - 10,
                                           x + 10, target_y + 10,
                                           fill='#000000', outline='')
            self.circuit_canvas.create_oval(x - 8, target_y - 8,
                                           x + 8, target_y + 8,
                                           fill='#ffffff', outline='#cccccc', width=2)

    def draw_toffoli_gate_enhanced(self, x, qubit_spacing, qubits, color):
        """Draw enhanced Toffoli gate"""
        control1_qubit, control2_qubit, target_qubit = qubits

        y_positions = [
            (control1_qubit + 1) * qubit_spacing + 20,
            (control2_qubit + 1) * qubit_spacing + 20,
            (target_qubit + 1) * qubit_spacing + 20
        ]

        # Draw enhanced controls
        for i in range(2):
            self.circuit_canvas.create_oval(x - 10, y_positions[i] - 10,
                                           x + 10, y_positions[i] + 10,
                                           fill='#000000', outline='')
            self.circuit_canvas.create_oval(x - 8, y_positions[i] - 8,
                                           x + 8, y_positions[i] + 8,
                                           fill='#ffffff', outline='#cccccc', width=2)

        # Enhanced connection lines
        min_y = min(y_positions)
        max_y = max(y_positions)
        self.circuit_canvas.create_line(x, min_y, x, max_y,
                                       fill='#ffffff', width=4)
        self.circuit_canvas.create_line(x, min_y, x, max_y,
                                       fill=color, width=2)

        # Enhanced target (X symbol)
        target_y = y_positions[2]
        self.circuit_canvas.create_oval(x - 17, target_y - 17,
                                       x + 17, target_y + 17,
                                       fill='#000000', outline='')
        self.circuit_canvas.create_oval(x - 15, target_y - 15,
                                       x + 15, target_y + 15,
                                       fill='', outline='#ffffff', width=3)

        cross_size = 8
        self.circuit_canvas.create_line(x - cross_size, target_y - cross_size,
                                       x + cross_size, target_y + cross_size,
                                       fill='#ffffff', width=3)
        self.circuit_canvas.create_line(x - cross_size, target_y + cross_size,
                                       x + cross_size, target_y - cross_size,
                                       fill='#ffffff', width=3)

    # ...rest of existing methods remain the same...
    # (load_sounds, play_sound, create_puzzle_levels, add_gate methods, etc.)<|MERGE_RESOLUTION|>--- conflicted
+++ resolved
@@ -40,7 +40,7 @@
         # Set fullscreen mode
         screen_width = self.root.winfo_screenwidth()
         screen_height = self.root.winfo_screenheight()
-        
+
         # Enable fullscreen
         self.root.attributes('-fullscreen', True)
         self.root.geometry(f"{screen_width}x{screen_height}")
@@ -98,17 +98,15 @@
                 print("✅ Progress loaded.")
             except Exception as e:
                 print(f"❌ Could not load progress: {e}")
-<<<<<<< HEAD
-=======
-    
-
-    def create_canvas_dialog_button(self, parent, text, command, bg_color, text_color, 
+
+
+    def create_canvas_dialog_button(self, parent, text, command, bg_color, text_color,
                                    width=120, height=40, font_size=12, font_weight='bold'):
         """Create a canvas-based button for dialogs and popup windows"""
         # Create canvas for the button
-        canvas = tk.Canvas(parent, width=width, height=height, 
+        canvas = tk.Canvas(parent, width=width, height=height,
                           highlightthickness=0, bd=0, bg=parent['bg'])
-        
+
         # Draw button background and text with proper closure
         def create_draw_function(canvas, bg, txt, txt_color, w, h, fs, fw):
             def draw_button(event=None):
@@ -121,17 +119,17 @@
                     canvas.create_text(canvas_width//2, canvas_height//2, text=txt,
                                      font=('Arial', fs, fw), fill=txt_color, tags="text")
             return draw_button
-        
+
         draw_function = create_draw_function(canvas, bg_color, text, text_color, width, height, font_size, font_weight)
-        
+
         # Bind configure event and initial draw
         canvas.bind('<Configure>', draw_function)
         canvas.after(10, draw_function)
-        
+
         # Click handler
         def on_click(event):
             command()
-        
+
         # Hover effects with proper closure
         def create_hover_functions(canvas, bg, hover_bg):
             def on_enter(event):
@@ -143,7 +141,7 @@
                                           fill=hover_bg, outline="#2b3340", width=1, tags="bg")
                 canvas.configure(cursor='hand2')
                 canvas.tag_lower("bg")
-            
+
             def on_leave(event):
                 canvas.delete("bg")
                 canvas_width = canvas.winfo_width()
@@ -153,19 +151,18 @@
                                           fill=bg, outline="#2b3340", width=1, tags="bg")
                 canvas.configure(cursor='')
                 canvas.tag_lower("bg")
-            
+
             return on_enter, on_leave
-        
+
         hover_color = palette.get('button_hover_background', '#ffd08f')
         on_enter, on_leave = create_hover_functions(canvas, bg_color, hover_color)
-        
+
         # Bind events
         canvas.bind("<Button-1>", on_click)
         canvas.bind("<Enter>", on_enter)
         canvas.bind("<Leave>", on_leave)
-        
+
         return canvas
->>>>>>> e23926f4
 
     def load_puzzle_levels(self):
         """Load puzzle levels from JSON file"""
@@ -211,7 +208,6 @@
             }
         ]
 
-    # ...existing code... (load_sounds, play_sound, create_puzzle_levels methods remain the same)
 
     def load_sounds(self):
         """Load sound effects for the puzzle mode"""
@@ -310,7 +306,7 @@
         # Canvas-based main menu button for better color control on macOS
         button_width = max(120, int(self.window_width / 12))
         button_height = max(35, int(self.window_height / 25))
-        
+
         main_menu_canvas = tk.Canvas(header_frame,
                                    width=button_width,
                                    height=button_height,
@@ -318,32 +314,32 @@
                                    highlightthickness=0,
                                    bd=0)
         main_menu_canvas.place(relx=1, rely=0.5, anchor='e')
-        
+
         # Draw button background
         main_menu_canvas.create_rectangle(2, 2, button_width-2, button_height-2,
                                         fill=palette['puzzle_mode_button_color'],
                                         outline=palette['puzzle_mode_button_color'], width=1,
                                         tags="menu_bg")
-        
+
         # Add text to button
         main_menu_canvas.create_text(button_width//2, button_height//2,
                                    text="🏠 Main Menu",
                                    font=('Arial', max(10, int(self.window_width / 150)), 'bold'),
                                    fill=palette['puzzle_mode_button_text_color'],
                                    tags="menu_text")
-        
+
         # Bind click events
         def on_menu_click(event):
             self.return_to_main_menu()
-            
+
         def on_menu_enter(event):
             main_menu_canvas.itemconfig("menu_bg", fill=palette['puzzle_mode_button_hover_color'])
             main_menu_canvas.configure(cursor="hand2")
-            
+
         def on_menu_leave(event):
             main_menu_canvas.itemconfig("menu_bg", fill=palette['puzzle_mode_button_color'])
             main_menu_canvas.configure(cursor="")
-        
+
         main_menu_canvas.bind("<Button-1>", on_menu_click)
         main_menu_canvas.bind("<Enter>", on_menu_enter)
         main_menu_canvas.bind("<Leave>", on_menu_leave)
@@ -480,36 +476,28 @@
             btn_container = tk.Frame(control_frame, bg=palette['background_3'], relief=tk.RAISED, bd=2)
             btn_container.place(relx=0.5, rely=0.09 + i * 0.22, anchor='center', relwidth=0.9, relheight=0.18)
 
-<<<<<<< HEAD
-            btn = tk.Button(btn_container, text=text, command=command,
-                           font=('Arial', max(11, int(self.window_width / 140)), 'bold'),
-                           bg=bg_color, fg=fg_color,
-                           cursor='hand2', relief=tk.FLAT, bd=0)
-            btn.place(relx=0.5, rely=0.5, anchor='center', relwidth=0.9, relheight=0.8)
-=======
             # Create canvas-based button instead of tk.Button
             btn_canvas = tk.Canvas(btn_container, bg=bg_color, highlightthickness=0, relief=tk.FLAT, bd=0)
             btn_canvas.place(relx=0.5, rely=0.5, anchor='center', relwidth=0.9, relheight=0.8)
-            
+
             # Calculate canvas dimensions for text centering
             btn_container.update_idletasks()
             canvas_width = int(btn_container.winfo_width() * 0.9)
             canvas_height = int(btn_container.winfo_height() * 0.8)
-            
+
             # Create button rectangle and text
             font_size = max(11, int(self.window_width / 140))
-            rect_id = btn_canvas.create_rectangle(2, 2, canvas_width-2, canvas_height-2, 
+            rect_id = btn_canvas.create_rectangle(2, 2, canvas_width-2, canvas_height-2,
                                                 fill=bg_color, outline=bg_color, width=0)
             text_id = btn_canvas.create_text(canvas_width//2, canvas_height//2, text=text,
                                            font=('Arial', font_size, 'bold'), fill=fg_color)
-            
+
             # Add click handler with proper closure
             def create_click_handler(cmd):
                 return lambda event: cmd()
-            
+
             btn_canvas.bind("<Button-1>", create_click_handler(command))
             btn_canvas.configure(cursor='hand2')
->>>>>>> e23926f4
 
             # Add hover effects
             original_bg = bg_color
@@ -601,7 +589,7 @@
             # Canvas toggle button
             self.toggle_canvas = tk.Canvas(toggle_frame, highlightthickness=0, bd=0, width=250, height=40)
             self.toggle_canvas.pack()
-            
+
             def draw_toggle_button():
                 self.toggle_canvas.delete("all")
                 width = 250
@@ -609,25 +597,25 @@
                 bg_color = palette['show_multi_qubit_gates_button_background']
                 text_color = palette['show_multi_qubit_gates_button_text_color']
                 self.toggle_canvas.create_rectangle(0, 0, width, height, fill=bg_color, outline=bg_color, tags="bg")
-                self.toggle_canvas.create_text(width//2, height//2, text="🔄 Show Multi-Qubit Gates", 
+                self.toggle_canvas.create_text(width//2, height//2, text="🔄 Show Multi-Qubit Gates",
                                              font=('Arial', 11, 'bold'),
                                              fill=text_color, tags="text")
-            
+
             draw_toggle_button()
-            
+
             # Click handler
             def on_toggle_click(event):
                 self.toggle_gate_view()
-            
+
             # Hover effects for toggle button
             def on_toggle_enter(event):
                 self.toggle_canvas.itemconfig("bg", fill=palette['button_hover_background'])
                 self.toggle_canvas.configure(cursor='hand2')
-            
+
             def on_toggle_leave(event):
                 self.toggle_canvas.itemconfig("bg", fill=palette['show_multi_qubit_gates_button_background'])
                 self.toggle_canvas.configure(cursor='')
-            
+
             # Bind events
             self.toggle_canvas.bind("<Button-1>", on_toggle_click)
             self.toggle_canvas.bind("<Enter>", on_toggle_enter)
@@ -649,7 +637,7 @@
         # Canvas button using relative positioning within its container
         btn_canvas = tk.Canvas(btn_container, highlightthickness=0, bd=0, bg=color)
         btn_canvas.place(relx=0.5, rely=0.4, anchor='center', relwidth=0.85, relheight=0.7)
-        
+
         # Create button background and text with proper closure
         def create_draw_function(canvas, gate_color, gate_text):
             def draw_button(event=None):
@@ -658,26 +646,26 @@
                 height = canvas.winfo_height()
                 if width > 1 and height > 1:  # Only draw if we have valid dimensions
                     canvas.create_rectangle(0, 0, width, height, fill=gate_color, outline=gate_color, tags="bg")
-                    canvas.create_text(width//2, height//2, text=gate_text, 
+                    canvas.create_text(width//2, height//2, text=gate_text,
                                      font=('Arial', max(12, int(self.window_width / 140)), 'bold'),
                                      fill=palette['gate_symbol_color'], tags="text")
             return draw_button
-        
+
         draw_button = create_draw_function(btn_canvas, color, gate)
-        
+
         # Bind configure event to redraw when size changes
         btn_canvas.bind('<Configure>', draw_button)
         # Initial draw after the widget is mapped
         btn_canvas.after(10, draw_button)
-        
+
         # Click handler with proper closure
         def create_click_handler(gate_name):
             def on_button_click(event):
                 self.add_gate(gate_name)
             return on_button_click
-        
+
         click_handler = create_click_handler(gate)
-        
+
         # Hover effects with proper closure
         def create_hover_handlers(canvas, gate_color):
             def on_enter(event):
@@ -688,7 +676,7 @@
                     canvas.create_rectangle(0, 0, width, height, fill=palette['button_hover_background'], outline=palette['button_hover_background'], tags="bg")
                 canvas.configure(cursor='hand2')
                 canvas.tag_lower("bg")  # Ensure background is behind text
-            
+
             def on_leave(event):
                 canvas.delete("bg")
                 width = canvas.winfo_width()
@@ -697,11 +685,11 @@
                     canvas.create_rectangle(0, 0, width, height, fill=gate_color, outline=gate_color, tags="bg")
                 canvas.configure(cursor='')
                 canvas.tag_lower("bg")  # Ensure background is behind text
-            
+
             return on_enter, on_leave
-        
+
         on_enter, on_leave = create_hover_handlers(btn_canvas, color)
-        
+
         # Bind events
         btn_canvas.bind("<Button-1>", click_handler)
         btn_canvas.bind("<Enter>", on_enter)
@@ -709,10 +697,10 @@
 
         # Description label using relative positioning
         desc_label = tk.Label(btn_container, text=description,
-                            font=('Arial', max(8, int(self.window_width / 200))), 
+                            font=('Arial', max(8, int(self.window_width / 200))),
                             fg=palette['gate_description_color'], bg=palette['background_3'])
         desc_label.place(relx=0.5, rely=0.85, anchor='center')
-        
+
         return btn_container, btn_canvas
 
     def display_current_gates(self):
@@ -762,42 +750,9 @@
                 color = gate_colors.get(gate, '#ffffff')
                 description = gate_descriptions.get(gate, '')
 
-<<<<<<< HEAD
-                # Container for the gate button using relative positioning
-                btn_container = tk.Frame(gates_main_container, bg=palette['background_3'], relief=tk.RAISED, bd=1)
-                btn_container.place(relx=relx, rely=rely, anchor='center', relwidth=0.28, relheight=0.4)
-
-                # Button using relative positioning within its container
-                btn = tk.Button(btn_container, text=gate,
-                            command=lambda g=gate: self.add_gate(g),
-                            font=('Arial', max(12, int(self.window_width / 140)), 'bold'),
-                            bg=color, fg=palette['gate_symbol_color'],
-                            cursor='hand2',
-                            relief=tk.FLAT, bd=0)
-                btn.place(relx=0.5, rely=0.4, anchor='center', relwidth=0.85, relheight=0.7)
-
-                # Description label using relative positioning
-                desc_label = tk.Label(btn_container, text=description,
-                                    font=('Arial', max(8, int(self.window_width / 200))),
-                                    fg=palette['gate_description_color'], bg=palette['background_3'])
-                desc_label.place(relx=0.5, rely=0.85, anchor='center')
-
-                # Add hover effect
-                def create_hover_effect(button, orig_color):
-                    def on_enter(event):
-                        button.configure(bg=palette['gate_hover_background'])
-                    def on_leave(event):
-                        button.configure(bg=orig_color)
-                    return on_enter, on_leave
-
-                on_enter, on_leave = create_hover_effect(btn, color)
-                btn.bind("<Enter>", on_enter)
-                btn.bind("<Leave>", on_leave)
-=======
                 # Create canvas button using helper method
-                self.create_canvas_gate_button(gates_main_container, gate, color, description, 
+                self.create_canvas_gate_button(gates_main_container, gate, color, description,
                                              relx, rely, 0.28, 0.4)
->>>>>>> e23926f4
 
         elif self.current_gate_view == 'multi' and self.multi_gates:
             # Display multi-qubit gates in grid layout (same structure as single gates)
@@ -822,42 +777,9 @@
                 color = gate_colors.get(gate, '#ffffff')
                 description = gate_descriptions.get(gate, '')
 
-<<<<<<< HEAD
-                # Container for the gate button using relative positioning
-                btn_container = tk.Frame(gates_main_container, bg=palette['background_3'], relief=tk.RAISED, bd=1)
-                btn_container.place(relx=relx, rely=rely, anchor='center', relwidth=0.28, relheight=0.2)
-
-                # Button using relative positioning within its container
-                btn = tk.Button(btn_container, text=gate,
-                            command=lambda g=gate: self.add_gate(g),
-                            font=('Arial', max(12, int(self.window_width / 140)), 'bold'),
-                            bg=color, fg=palette['gate_symbol_color'],
-                            cursor='hand2',
-                            relief=tk.FLAT, bd=0)
-                btn.place(relx=0.5, rely=0.4, anchor='center', relwidth=0.85, relheight=0.6)
-
-                # Description label using relative positioning
-                desc_label = tk.Label(btn_container, text=description,
-                                    font=('Arial', max(8, int(self.window_width / 200))),
-                                    fg=palette['gate_description_color'], bg=palette['background_3'])
-                desc_label.place(relx=0.5, rely=0.85, anchor='center')
-
-                # Add hover effect
-                def create_hover_effect_multi(button, orig_color):
-                    def on_enter(event):
-                        button.configure(bg=palette['gate_hover_background'])
-                    def on_leave(event):
-                        button.configure(bg=orig_color)
-                    return on_enter, on_leave
-
-                on_enter, on_leave = create_hover_effect_multi(btn, color)
-                btn.bind("<Enter>", on_enter)
-                btn.bind("<Leave>", on_leave)
-=======
                 # Create canvas button using helper method
-                self.create_canvas_gate_button(gates_main_container, gate, color, description, 
+                self.create_canvas_gate_button(gates_main_container, gate, color, description,
                                              relx, rely, 0.28, 0.2)
->>>>>>> e23926f4
 
         # If only one type of gates is available, show them without toggle
         elif not self.multi_gates and self.single_gates:
@@ -884,30 +806,9 @@
                 color = gate_colors.get(gate, '#ffffff')
                 description = gate_descriptions.get(gate, '')
 
-<<<<<<< HEAD
-                # Container for the gate button using relative positioning
-                btn_container = tk.Frame(gates_main_container, bg=palette['background_3'], relief=tk.RAISED, bd=1)
-                btn_container.place(relx=relx, rely=rely, anchor='center', relwidth=0.28, relheight=0.2)
-
-                # Button using relative positioning within its container
-                btn = tk.Button(btn_container, text=gate,
-                            command=lambda g=gate: self.add_gate(g),
-                            font=('Arial', max(12, int(self.window_width / 140)), 'bold'),
-                            bg=color, fg=palette['gate_symbol_color'],
-                            cursor='hand2',
-                            relief=tk.FLAT, bd=0)
-                btn.place(relx=0.5, rely=0.4, anchor='center', relwidth=0.85, relheight=0.6)
-
-                # Description label using relative positioning
-                desc_label = tk.Label(btn_container, text=description,
-                                    font=('Arial', max(8, int(self.window_width / 200))),
-                                    fg=palette['gate_description_color'], bg=palette['background_3'])
-                desc_label.place(relx=0.5, rely=0.85, anchor='center')
-=======
                 # Create canvas button using helper method
-                self.create_canvas_gate_button(gates_main_container, gate, color, description, 
+                self.create_canvas_gate_button(gates_main_container, gate, color, description,
                                              relx, rely, 0.28, 0.2)
->>>>>>> e23926f4
 
         elif not self.single_gates and self.multi_gates:
             # Only multi gates available, show them directly in grid
@@ -933,30 +834,9 @@
                 color = gate_colors.get(gate, '#ffffff')
                 description = gate_descriptions.get(gate, '')
 
-<<<<<<< HEAD
-                # Container for the gate button using relative positioning
-                btn_container = tk.Frame(gates_main_container, bg=palette['background_3'], relief=tk.RAISED, bd=1)
-                btn_container.place(relx=relx, rely=rely, anchor='center', relwidth=0.28, relheight=0.2)
-
-                # Button using relative positioning within its container
-                btn = tk.Button(btn_container, text=gate,
-                            command=lambda g=gate: self.add_gate(g),
-                            font=('Arial', max(12, int(self.window_width / 140)), 'bold'),
-                            bg=color, fg=palette['gate_symbol_color'],
-                            cursor='hand2',
-                            relief=tk.FLAT, bd=0)
-                btn.place(relx=0.5, rely=0.4, anchor='center', relwidth=0.85, relheight=0.6)
-
-                # Description label using relative positioning
-                desc_label = tk.Label(btn_container, text=description,
-                                    font=('Arial', max(9, int(self.window_width / 180))),
-                                    fg=palette['gate_description_color'], bg=palette['background_3'])
-                desc_label.place(relx=0.5, rely=0.85, anchor='center')
-=======
                 # Create canvas button using helper method
-                self.create_canvas_gate_button(gates_main_container, gate, color, description, 
+                self.create_canvas_gate_button(gates_main_container, gate, color, description,
                                              relx, rely, 0.28, 0.2)
->>>>>>> e23926f4
 
     def toggle_gate_view(self):
         """Toggle between single-qubit and multi-qubit gate views"""
@@ -966,14 +846,9 @@
             self.toggle_canvas.itemconfig("text", text="🔄 Show Single-Qubit Gates")
         else:
             self.current_gate_view = 'single'
-<<<<<<< HEAD
-            self.toggle_btn.config(text="🔄 Show Multi-Qubit Gates")
-
-=======
             # Update canvas text
             self.toggle_canvas.itemconfig("text", text="🔄 Show Multi-Qubit Gates")
-        
->>>>>>> e23926f4
+
         self.display_current_gates()
 
     def add_gate(self, gate):
@@ -1062,94 +937,56 @@
         button_frame.pack(pady=(10, 15))
 
         # Clear circuit button
-<<<<<<< HEAD
-        clear_btn = tk.Button(button_frame, text="🔄 Clear Circuit",
-                            command=lambda: [self.clear_circuit(), dialog.destroy()],
-                            font=('Arial', 12, 'bold'),
-                            bg=palette['clear_button_background'],
-                            fg=palette['clear_button_text_color'],
-                            padx=20, pady=8,
-                            cursor='hand2', relief=tk.FLAT)
-        clear_btn.pack(side=tk.LEFT, padx=10)
-
-        # OK button
-        ok_btn = tk.Button(button_frame, text="✓ Got it!",
-                          command=dialog.destroy,
-                          font=('Arial', 12, 'bold'),
-                          bg=palette['next_level_button_background'],
-                          fg=palette['next_level_button_text_color'],
-                          padx=20, pady=8,
-                          cursor='hand2', relief=tk.FLAT)
-        ok_btn.pack(side=tk.LEFT, padx=10)
-
-        # Add hover effects
-=======
         clear_canvas = tk.Canvas(button_frame, highlightthickness=0, bd=0, width=160, height=40)
         clear_canvas.pack(side=tk.LEFT, padx=10)
-        
+
         # Draw clear button
         clear_canvas.create_rectangle(0, 0, 160, 40, fill=palette['clear_button_background'], outline=palette['clear_button_background'], tags="bg")
-        clear_canvas.create_text(80, 20, text="🔄 Clear Circuit", 
+        clear_canvas.create_text(80, 20, text="🔄 Clear Circuit",
                                font=('Arial', 12, 'bold'),
                                fill=palette['clear_button_text_color'], tags="text")
-        
+
         def on_clear_click(event):
             self.clear_circuit()
             dialog.destroy()
-        
->>>>>>> e23926f4
+
         def on_clear_enter(event):
             clear_canvas.itemconfig("bg", fill=palette['button_hover_background'])
             clear_canvas.configure(cursor='hand2')
-        
+
         def on_clear_leave(event):
-<<<<<<< HEAD
-            clear_btn.configure(bg=palette['clear_button_background'], fg=palette['clear_button_text_color'])
-
-=======
             clear_canvas.itemconfig("bg", fill=palette['clear_button_background'])
             clear_canvas.configure(cursor='')
-        
+
         clear_canvas.bind("<Button-1>", on_clear_click)
         clear_canvas.bind("<Enter>", on_clear_enter)
         clear_canvas.bind("<Leave>", on_clear_leave)
-        
+
         # OK button
         ok_canvas = tk.Canvas(button_frame, highlightthickness=0, bd=0, width=120, height=40)
         ok_canvas.pack(side=tk.LEFT, padx=10)
-        
+
         # Draw OK button
         ok_canvas.create_rectangle(0, 0, 120, 40, fill=palette['next_level_button_background'], outline=palette['next_level_button_background'], tags="bg")
-        ok_canvas.create_text(60, 20, text="✓ Got it!", 
+        ok_canvas.create_text(60, 20, text="✓ Got it!",
                             font=('Arial', 12, 'bold'),
                             fill=palette['next_level_button_text_color'], tags="text")
-        
+
         def on_ok_click(event):
             dialog.destroy()
-        
->>>>>>> e23926f4
+
         def on_ok_enter(event):
             ok_canvas.itemconfig("bg", fill=palette['next_level_button_hover_background'])
             ok_canvas.configure(cursor='hand2')
-        
+
         def on_ok_leave(event):
-<<<<<<< HEAD
-            ok_btn.configure(bg=palette['next_level_button_background'])
-
-        clear_btn.bind("<Enter>", on_clear_enter)
-        clear_btn.bind("<Leave>", on_clear_leave)
-        ok_btn.bind("<Enter>", on_ok_enter)
-        ok_btn.bind("<Leave>", on_ok_leave)
-
-=======
             ok_canvas.itemconfig("bg", fill=palette['next_level_button_background'])
             ok_canvas.configure(cursor='')
-        
+
         ok_canvas.bind("<Button-1>", on_ok_click)
         ok_canvas.bind("<Enter>", on_ok_enter)
         ok_canvas.bind("<Leave>", on_ok_leave)
-        
->>>>>>> e23926f4
+
         # Handle ESC key to close
         dialog.bind('<Escape>', lambda e: dialog.destroy())
 
@@ -1268,36 +1105,13 @@
                                bg=palette['background_3'],
                                wraplength=350, justify=tk.CENTER)
         error_message.pack(expand=True, pady=15)
-<<<<<<< HEAD
-
-        # OK button
-        ok_btn = tk.Button(main_frame, text="✓ OK",
-                          command=dialog.destroy,
-                          font=('Arial', 12, 'bold'),
-                          bg=palette['next_level_button_background'],
-                          fg=palette['next_level_button_text_color'],
-                          padx=30, pady=8,
-                          cursor='hand2', relief=tk.FLAT)
-        ok_btn.pack(pady=(10, 15))
-
-        # Add hover effect
-        def on_ok_enter(event):
-            ok_btn.configure(bg=palette['next_level_button_hover_background'])
-        def on_ok_leave(event):
-            ok_btn.configure(bg=palette['next_level_button_background'])
-
-        ok_btn.bind("<Enter>", on_ok_enter)
-        ok_btn.bind("<Leave>", on_ok_leave)
-
-=======
-        
+
         # OK button using canvas for macOS compatibility
-        self.create_canvas_dialog_button(main_frame, "✓ OK", dialog.destroy, 120, 40, 
-                                        palette['next_level_button_background'], 
-                                        palette['next_level_button_text_color'], 
+        self.create_canvas_dialog_button(main_frame, "✓ OK", dialog.destroy, 120, 40,
+                                        palette['next_level_button_background'],
+                                        palette['next_level_button_text_color'],
                                         pady=(10, 15))
-        
->>>>>>> e23926f4
+
         # Handle ESC key to close
         dialog.bind('<Escape>', lambda e: dialog.destroy())
 
@@ -1337,43 +1151,25 @@
             dialog.destroy()
 
         for qubit in available_qubits:
-<<<<<<< HEAD
-            btn = tk.Button(button_frame, text=f"Qubit {qubit}",
-                           command=lambda q=qubit: select_qubit(q),
-                           font=('Arial', 10), bg=palette['qubit_selection_button_background'],
-                           fg=palette['qubit_selection_button_text_color'],
-                           padx=15, pady=5, cursor='hand2')
-            btn.pack(side=tk.LEFT, padx=5)
-
-        # Cancel button
-        cancel_btn = tk.Button(button_frame, text="Cancel",
-                              command=dialog.destroy,
-                              font=('Arial', 10), bg=palette['cancel_selection_button_background'],
-                              fg=palette['cancel_selection_button_text_color'],
-                              padx=15, pady=5, cursor='hand2')
-        cancel_btn.pack(side=tk.LEFT, padx=5)
-
-=======
             canvas_btn = self.create_canvas_dialog_button(
                 button_frame, f"Qubit {qubit}",
                 lambda q=qubit: select_qubit(q),
-                palette['qubit_selection_button_background'], 
+                palette['qubit_selection_button_background'],
                 palette['qubit_selection_button_text_color'],
                 width=80, height=35, font_size=10
             )
             canvas_btn.pack(side=tk.LEFT, padx=5)
-        
+
         # Cancel button
         cancel_canvas = self.create_canvas_dialog_button(
             button_frame, "Cancel",
             dialog.destroy,
-            palette['cancel_selection_button_background'], 
+            palette['cancel_selection_button_background'],
             palette['cancel_selection_button_text_color'],
             width=80, height=35, font_size=10
         )
         cancel_canvas.pack(side=tk.LEFT, padx=5)
-        
->>>>>>> e23926f4
+
         dialog.wait_window()
         return result[0]
 
@@ -1825,44 +1621,7 @@
         # Button container for horizontal layout
         btn_container = tk.Frame(button_frame, bg=palette['background_2'])
         btn_container.pack()
-<<<<<<< HEAD
-
-        # Next Level button - larger size
-        next_btn = tk.Button(btn_container, text="🚀 Next Level",
-                        command=lambda: [dialog.destroy(), self.proceed_to_next_level()],
-                        font=('Arial', 16, 'bold'),
-                        bg=palette['next_level_button_background'], fg=palette['next_level_button_text_color'],
-                        padx=40, pady=15,
-                        cursor='hand2', relief=tk.FLAT)
-        next_btn.pack(side=tk.LEFT, padx=20)
-
-        # Close button - larger size
-        close_btn = tk.Button(btn_container, text="❌ Close",
-                            command=dialog.destroy,
-                            font=('Arial', 16, 'bold'),
-                            bg=palette['close_button_background'], fg=palette['close_button_hover_text_color'],
-                            padx=40, pady=15,
-                            cursor='hand2', relief=tk.FLAT)
-        close_btn.pack(side=tk.LEFT, padx=20)
-
-        # Add hover effects
-        def on_next_enter(event):
-            next_btn.configure(bg=palette['next_level_button_hover_background'], fg=palette['next_level_button_text_color'])
-        def on_next_leave(event):
-            next_btn.configure(bg=palette['next_level_button_background'], fg=palette['next_level_button_text_color'])
-
-        def on_close_enter(event):
-            close_btn.configure(bg=palette['close_button_hover_text_color'], fg=palette['close_button_text_color'])
-        def on_close_leave(event):
-            close_btn.configure(bg=palette['close_button_background'], fg=palette['close_button_hover_text_color'])
-
-        next_btn.bind("<Enter>", on_next_enter)
-        next_btn.bind("<Leave>", on_next_leave)
-        close_btn.bind("<Enter>", on_close_enter)
-        close_btn.bind("<Leave>", on_close_leave)
-
-=======
-        
+
         # Next Level button - canvas-based
         next_canvas = self.create_canvas_dialog_button(
             btn_container, "🚀 Next Level",
@@ -1871,7 +1630,7 @@
             width=200, height=50, font_size=16
         )
         next_canvas.pack(side=tk.LEFT, padx=20)
-        
+
         # Close button - canvas-based
         close_canvas = self.create_canvas_dialog_button(
             btn_container, "❌ Close",
@@ -1880,8 +1639,7 @@
             width=140, height=50, font_size=16
         )
         close_canvas.pack(side=tk.LEFT, padx=20)
-        
->>>>>>> e23926f4
+
         # Hide next level button if this is the last level
         if self.current_level + 1 >= len(self.levels):
             # Update the text on the canvas button
@@ -1974,27 +1732,7 @@
         # Button frame
         button_frame = tk.Frame(main_frame, bg=palette['background_2'])
         button_frame.pack(fill=tk.X, pady=(0, 15))
-<<<<<<< HEAD
-
-        # Return to menu button
-        menu_btn = tk.Button(button_frame, text="🏠 Return to Main Menu",
-                           command=lambda: [dialog.destroy(), self.go_back_to_menu()],
-                           font=('Arial', 12, 'bold'),
-                           bg='#4ecdc4', fg='#000000',
-                           padx=30, pady=10,
-                           cursor='hand2', relief=tk.FLAT)
-        menu_btn.pack(pady=10)
-
-        # Add hover effect
-        def on_enter(event):
-            menu_btn.configure(bg='#ffffff', fg='#000000')
-        def on_leave(event):
-            menu_btn.configure(bg='#4ecdc4', fg='#000000')
-
-        menu_btn.bind("<Enter>", on_enter)
-        menu_btn.bind("<Leave>", on_leave)
-=======
-        
+
         # Return to menu button - canvas-based
         menu_canvas = self.create_canvas_dialog_button(
             button_frame, "🏠 Return to Main Menu",
@@ -2003,7 +1741,6 @@
             width=220, height=40, font_size=12
         )
         menu_canvas.pack(pady=10)
->>>>>>> e23926f4
 
     def show_hint(self):
         """Show hint for current level"""
@@ -2053,40 +1790,17 @@
                             bg=palette['background_3'],
                             wraplength=450, justify=tk.CENTER)
         hint_label.pack(expand=True, pady=20)
-<<<<<<< HEAD
-
-        # Close button
-        close_btn = tk.Button(main_frame, text="✓ Got it!",
-                            command=dialog.destroy,
-                            font=('Arial', 12, 'bold'),
-                            bg=palette['next_level_button_background'],
-                            fg=palette['next_level_button_text_color'],
-                            padx=30, pady=10,
-                            cursor='hand2', relief=tk.FLAT)
-        close_btn.pack(pady=(10, 15))
-
-        # Add hover effect
-        def on_enter(event):
-            close_btn.configure(bg=palette['next_level_button_hover_background'])
-        def on_leave(event):
-            close_btn.configure(bg=palette['next_level_button_background'])
-
-        close_btn.bind("<Enter>", on_enter)
-        close_btn.bind("<Leave>", on_leave)
-
-=======
-        
+
         # Close button - canvas-based
         close_canvas = self.create_canvas_dialog_button(
             main_frame, "✓ Got it!",
             dialog.destroy,
-            palette['next_level_button_background'], 
+            palette['next_level_button_background'],
             palette['next_level_button_text_color'],
             width=120, height=40, font_size=12
         )
         close_canvas.pack(pady=(10, 15))
-        
->>>>>>> e23926f4
+
         # Handle ESC key to close
         dialog.bind('<Escape>', lambda e: dialog.destroy())
 
@@ -2145,67 +1859,27 @@
         def cancel_skip():
             result[0] = False
             dialog.destroy()
-<<<<<<< HEAD
-
-        # Yes button
-        yes_btn = tk.Button(button_frame, text="✓ Yes, Skip",
-                           command=confirm_skip,
-                           font=('Arial', 12, 'bold'),
-                           bg=palette['skip_button_background'],
-                           fg=palette['skip_button_text_color'],
-                           padx=20, pady=8,
-                           cursor='hand2', relief=tk.FLAT)
-        yes_btn.pack(side=tk.LEFT, padx=10)
-
-        # No button
-        no_btn = tk.Button(button_frame, text="✗ No, Continue",
-                          command=cancel_skip,
-                          font=('Arial', 12, 'bold'),
-                          bg=palette['close_button_background'],
-                          fg=palette['close_button_hover_text_color'],
-                          padx=20, pady=8,
-                          cursor='hand2', relief=tk.FLAT)
-        no_btn.pack(side=tk.LEFT, padx=10)
-
-        # Add hover effects
-        def on_yes_enter(event):
-            yes_btn.configure(bg=palette['button_hover_background'])
-        def on_yes_leave(event):
-            yes_btn.configure(bg=palette['skip_button_background'])
-
-        def on_no_enter(event):
-            no_btn.configure(bg=palette['close_button_hover_text_color'], fg=palette['close_button_text_color'])
-        def on_no_leave(event):
-            no_btn.configure(bg=palette['close_button_background'], fg=palette['close_button_hover_text_color'])
-
-        yes_btn.bind("<Enter>", on_yes_enter)
-        yes_btn.bind("<Leave>", on_yes_leave)
-        no_btn.bind("<Enter>", on_no_enter)
-        no_btn.bind("<Leave>", on_no_leave)
-
-=======
-        
+
         # Yes button - canvas-based
         yes_canvas = self.create_canvas_dialog_button(
             button_frame, "✓ Yes, Skip",
             confirm_skip,
-            palette['skip_button_background'], 
+            palette['skip_button_background'],
             palette['skip_button_text_color'],
             width=120, height=40, font_size=12
         )
         yes_canvas.pack(side=tk.LEFT, padx=10)
-        
+
         # No button - canvas-based
         no_canvas = self.create_canvas_dialog_button(
             button_frame, "✗ No, Continue",
             cancel_skip,
-            palette['close_button_background'], 
+            palette['close_button_background'],
             palette['close_button_hover_text_color'],
             width=140, height=40, font_size=12
         )
         no_canvas.pack(side=tk.LEFT, padx=10)
-        
->>>>>>> e23926f4
+
         # Handle ESC key to cancel
         dialog.bind('<Escape>', lambda e: cancel_skip())
 
@@ -2352,31 +2026,17 @@
         def cancel_return():
             result[0] = False
             dialog.destroy()
-<<<<<<< HEAD
-
-        # Yes button
-        yes_btn = tk.Button(button_frame, text="✓ Yes, Return",
-                           command=confirm_return,
-                           font=('Arial', 12, 'bold'),
-                           bg=palette['next_level_button_background'],
-                           fg=palette['next_level_button_text_color'],
-                           padx=20, pady=8,
-                           cursor='hand2', relief=tk.FLAT)
-        yes_btn.pack(side=tk.LEFT, padx=10)
-
-=======
-        
+
         # Yes button - canvas-based
         yes_canvas = self.create_canvas_dialog_button(
             button_frame, "✓ Yes, Return",
             confirm_return,
-            palette['next_level_button_background'], 
+            palette['next_level_button_background'],
             palette['next_level_button_text_color'],
             width=120, height=40, font_size=12
         )
         yes_canvas.pack(side=tk.LEFT, padx=10)
-        
->>>>>>> e23926f4
+
         # No button
         no_btn = tk.Button(button_frame, text="✗ No, Stay",
                           command=cancel_return,
@@ -2438,20 +2098,16 @@
         yes_btn.bind("<Leave>", on_yes_leave)
         no_btn.bind("<Enter>", on_no_enter)
         no_btn.bind("<Leave>", on_no_leave)
-<<<<<<< HEAD
-
-=======
         # No button - canvas-based
         no_canvas = self.create_canvas_dialog_button(
             button_frame, "✗ No, Stay",
             cancel_return,
-            palette['close_button_background'], 
+            palette['close_button_background'],
             palette['close_button_hover_text_color'],
             width=120, height=40, font_size=12
         )
         no_canvas.pack(side=tk.LEFT, padx=10)
-        
->>>>>>> e23926f4
+
         # Handle ESC key to cancel
         dialog.bind('<Escape>', lambda e: cancel_return())
 
